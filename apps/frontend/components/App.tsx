--- conflicted
+++ resolved
@@ -2,77 +2,43 @@
 
 import { useState, useEffect } from 'react';
 import { useNavigation } from '@/contexts/NavigationContext';
-import dynamic from 'next/dynamic';
+import { HomePage } from './HomePage';
+import { AboutPage } from './AboutPage';
+import { BlogPage } from './BlogPage';
+import { BlogPostPage } from './BlogPostPage';
+import { PlansPage } from './PlansPage';
+import { TermsPage } from './TermsPage';
+import { PrivacyPolicyPage } from './PrivacyPolicyPage';
+import { KYCPolicyPage } from './KYCPolicyPage';
+import { HelpPage } from './HelpPage';
+import ContactPage from './ContactPage';
+import { SignupPage } from './SignupPage';
+import { BillingDashboard } from './BillingDashboard';
+import { KYCDashboard } from './KYCDashboard';
+import { ProfilePage } from './ProfilePage';
+import AccountPage from '../app/(dashboard)/account/page';
+import { FontLoader } from './FontLoader';
 import { Navigation } from './Navigation';
 import { Footer } from './Footer';
 import { ThemeProvider } from "./ui/theme";
 import { PWAInstallPrompt, OfflineIndicator, NotificationPermission, ServiceWorkerRegistration, PWAStatus } from "./pwa/PWAFeatures";
 import { SchemaInjection, SchemaMarkup } from "./seo/SchemaMarkup";
 
-// Dynamic imports for heavy components
-const HomePage = dynamic(() => import('./HomePage').then(mod => ({ default: mod.HomePage })), {
-  loading: () => <div className="min-h-screen flex items-center justify-center"><div className="animate-spin rounded-full h-8 w-8 border-b-2 border-primary"></div></div>
-});
-
-const AboutPage = dynamic(() => import('./AboutPage').then(mod => ({ default: mod.AboutPage })), {
-  loading: () => <div className="min-h-screen flex items-center justify-center"><div className="animate-spin rounded-full h-8 w-8 border-b-2 border-primary"></div></div>
-});
-
-const BlogPage = dynamic(() => import('./BlogPage').then(mod => ({ default: mod.BlogPage })), {
-  loading: () => <div className="min-h-screen flex items-center justify-center"><div className="animate-spin rounded-full h-8 w-8 border-b-2 border-primary"></div></div>
-});
-
-const BlogPostPage = dynamic(() => import('./BlogPostPage').then(mod => ({ default: mod.BlogPostPage })), {
-  loading: () => <div className="min-h-screen flex items-center justify-center"><div className="animate-spin rounded-full h-8 w-8 border-b-2 border-primary"></div></div>
-});
-
-const PlansPage = dynamic(() => import('./PlansPage').then(mod => ({ default: mod.PlansPage })), {
-  loading: () => <div className="min-h-screen flex items-center justify-center"><div className="animate-spin rounded-full h-8 w-8 border-b-2 border-primary"></div></div>
-});
-
-const TermsPage = dynamic(() => import('./TermsPage').then(mod => ({ default: mod.TermsPage })), {
-  loading: () => <div className="min-h-screen flex items-center justify-center"><div className="animate-spin rounded-full h-8 w-8 border-b-2 border-primary"></div></div>
-});
-
-const PrivacyPolicyPage = dynamic(() => import('./PrivacyPolicyPage').then(mod => ({ default: mod.PrivacyPolicyPage })), {
-  loading: () => <div className="min-h-screen flex items-center justify-center"><div className="animate-spin rounded-full h-8 w-8 border-b-2 border-primary"></div></div>
-});
-
-const KYCPolicyPage = dynamic(() => import('./KYCPolicyPage').then(mod => ({ default: mod.KYCPolicyPage })), {
-  loading: () => <div className="min-h-screen flex items-center justify-center"><div className="animate-spin rounded-full h-8 w-8 border-b-2 border-primary"></div></div>
-});
-
-const HelpPage = dynamic(() => import('./HelpPage').then(mod => ({ default: mod.HelpPage })), {
-  loading: () => <div className="min-h-screen flex items-center justify-center"><div className="animate-spin rounded-full h-8 w-8 border-b-2 border-primary"></div></div>
-});
-
-const ContactPage = dynamic(() => import('./ContactPage'), {
-  loading: () => <div className="min-h-screen flex items-center justify-center"><div className="animate-spin rounded-full h-8 w-8 border-b-2 border-primary"></div></div>
-});
-
-const SignupPage = dynamic(() => import('./SignupPage').then(mod => ({ default: mod.SignupPage })), {
-  loading: () => <div className="min-h-screen flex items-center justify-center"><div className="animate-spin rounded-full h-8 w-8 border-b-2 border-primary"></div></div>
-});
-
-const BillingDashboard = dynamic(() => import('./BillingDashboard').then(mod => ({ default: mod.BillingDashboard })), {
-  loading: () => <div className="min-h-screen flex items-center justify-center"><div className="animate-spin rounded-full h-8 w-8 border-b-2 border-primary"></div></div>
-});
-
-const KYCDashboard = dynamic(() => import('./KYCDashboard').then(mod => ({ default: mod.KYCDashboard })), {
-  loading: () => <div className="min-h-screen flex items-center justify-center"><div className="animate-spin rounded-full h-8 w-8 border-b-2 border-primary"></div></div>
-});
-
-const ProfilePage = dynamic(() => import('./ProfilePage').then(mod => ({ default: mod.ProfilePage })), {
-  loading: () => <div className="min-h-screen flex items-center justify-center"><div className="animate-spin rounded-full h-8 w-8 border-b-2 border-primary"></div></div>
-});
-
-const AccountPage = dynamic(() => import('../app/(dashboard)/account/page'), {
-  loading: () => <div className="min-h-screen flex items-center justify-center"><div className="animate-spin rounded-full h-8 w-8 border-b-2 border-primary"></div></div>
-});
-
 export function App() {
   const { currentPage, navigate, goBack } = useNavigation();
   const [signupData, setSignupData] = useState<any>(null);
+
+  // Layer 2: HTML Preload for Montserrat fonts
+  useEffect(() => {
+    const link = document.createElement('link');
+    link.rel = 'preload';
+    link.href = 'https://fonts.googleapis.com/css2?family=Montserrat:wght@400;500;600;700&display=swap';
+    link.as = 'style';
+    link.onload = function () {
+      (this as any).rel = 'stylesheet';
+    };
+    document.head.appendChild(link);
+  }, []);
 
   const handleNavigate = (page: string, data?: any) => {
     if (page === 'signup' && data) {
@@ -192,15 +158,6 @@
   };
 
   return (
-<<<<<<< HEAD
-    <div className="min-h-screen flex flex-col">
-      <Navigation onNavigate={navigate} />
-      <main className="flex-1">
-        {renderPage()}
-      </main>
-      <Footer onNavigate={navigate} />
-    </div>
-=======
     <ThemeProvider>
       {/* PWA Features */}
       <ServiceWorkerRegistration />
@@ -224,6 +181,5 @@
         <Footer onNavigate={navigate} />
       </div>
     </ThemeProvider>
->>>>>>> 850784a6
   );
 }