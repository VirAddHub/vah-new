--- conflicted
+++ resolved
@@ -37,7 +37,7 @@
         <header className="sticky top-0 z-30 bg-background/80 backdrop-blur-md border-b border-border/50 shadow-sm">
             <div className="container-modern py-4 flex items-center justify-between">
                 {/* Logo */}
-                <VAHLogo onNavigate={onNavigate} size="lg" showText={true} />
+                <VAHLogo href="/" size="md" showText={true} />
 
                 {/* Desktop Navigation */}
                 <nav className="hidden md:flex gap-8 text-sm lg:text-base leading-[1.2] text-muted-foreground">
@@ -69,11 +69,7 @@
                     </Button>
                     <Button
                         onClick={() => handleNavClick('signup')}
-<<<<<<< HEAD
-                        className="rounded-md bg-primary px-4 py-2 text-white text-sm lg:text-base leading-[1.2] font-medium hover:bg-primary/90"
-=======
                         className="btn-primary"
->>>>>>> 850784a6
                     >
                         Get Started
                     </Button>
@@ -116,11 +112,7 @@
                             </Button>
                             <Button
                                 onClick={() => handleNavClick('signup')}
-<<<<<<< HEAD
-                                className="w-full rounded-md bg-primary text-white font-medium hover:bg-primary/90"
-=======
                                 className="w-full btn-primary"
->>>>>>> 850784a6
                             >
                                 Get Started
                             </Button>
