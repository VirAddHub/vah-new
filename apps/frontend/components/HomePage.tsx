--- conflicted
+++ resolved
@@ -91,14 +91,10 @@
                                 Compliant. Private. Seamless.
                             </span>
                         </h1>
-<<<<<<< HEAD
                         <p className="mt-3 max-w-2xl text-balance text-base text-muted-foreground sm:text-lg">
-=======
-                        <p className="mt-4 text-base text-muted-foreground leading-relaxed">
                             Helping small businesses build a trusted Central London presence — powered by our professional office near Tower Bridge.
                         </p>
                         <p className="mt-4 text-base text-muted-foreground leading-relaxed">
->>>>>>> 88af9d3c
                             One London address for every official use.
                             Use it for your Registered Office, Director's Service, and Business Correspondence — all included in one simple plan.
                         </p>
@@ -136,14 +132,10 @@
                                     Compliant. Private. Seamless.
                                 </span>
                             </h1>
-<<<<<<< HEAD
                             <p className="mt-3 max-w-2xl text-balance text-base text-muted-foreground sm:text-lg lg:text-xl">
-=======
-                            <p className="mt-6 text-lg md:text-xl text-muted-foreground max-w-2xl leading-relaxed">
                                 Helping small businesses build a trusted Central London presence — powered by our professional office near Tower Bridge.
                             </p>
                             <p className="mt-4 text-lg md:text-xl text-muted-foreground max-w-2xl leading-relaxed">
->>>>>>> 88af9d3c
                                 One London address for every official use.
                                 Use it for your Registered Office, Director's Service, and Business Correspondence — all included in one simple plan.
                             </p>
