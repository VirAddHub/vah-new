--- conflicted
+++ resolved
@@ -6,8 +6,6 @@
 import {
     ArrowRight,
     Mail,
-<<<<<<< HEAD
-=======
     ShieldCheck,
     Building2,
     ScanLine,
@@ -16,21 +14,14 @@
     Users,
     Clock,
     Globe,
->>>>>>> 850784a6
 } from "lucide-react";
 import { Button } from "./ui/button";
 import { Badge } from "./ui/badge";
 import { Label } from "./ui/label";
 import { RadioGroup, RadioGroupItem } from "./ui/radio-group";
-<<<<<<< HEAD
-import { MailboxPreviewCard } from "./MailboxPreviewCard";
-import HowItWorks from "./HowItWorks";
-import Preview from "./Preview";
-=======
 import { SEO } from "./seo/SEO";
 import { TouchGesture, MobileNavigation } from "./ui/mobile";
 import { SEO_CONFIGS } from "./seo/SEO";
->>>>>>> 850784a6
 
 interface HomePageProps {
     onNavigate?: (page: string, data?: any) => void;
@@ -103,48 +94,6 @@
                 className="relative overflow-hidden section-padding"
                 aria-label="Hero"
             >
-<<<<<<< HEAD
-                <div className="absolute right-[-8rem] top-[-8rem] h-[28rem] w-[28rem] rounded-full bg-gradient-to-br from-primary/20 to-primary/40 blur-3xl opacity-40" />
-                <div className="mx-auto max-w-7xl px-6 pt-20 pb-12">
-                    {/* Mobile: Clean Text-First Layout */}
-                    <div className="lg:hidden">
-                        <h1
-                            className="font-serif tracking-tight leading-[1.1] text-[clamp(1.5rem,4vw,2.5rem)] font-bold"
-                            style={{ fontFamily: "Playfair Display, serif" }}
-                        >
-                            Professional London Business Address Service.
-                            <span className="block text-gray-900">
-                                Compliant. Private. Seamless.
-                            </span>
-                        </h1>
-                        <p className="mt-4 text-base text-muted-foreground leading-relaxed">
-                            One London address for every official use.
-                            Use it for your Registered Office, Director's Service, and Business Correspondence — all included in one simple plan.
-                        </p>
-
-                        <div className="mt-6 flex flex-wrap gap-2">
-                            <Badge variant="secondary" className="text-xs">
-                                ICO — Registered
-                            </Badge>
-                            <Badge variant="secondary" className="text-xs">
-                                HMRC — AML Supervised
-                            </Badge>
-                            <Badge variant="secondary" className="text-xs">
-                                GDPR — Aligned
-                            </Badge>
-                        </div>
-
-                        <div className="mt-6">
-                            <Button
-                                onClick={() => handleNavClick?.("signup", { initialBilling: billing })}
-                                size="lg"
-                                className="w-full h-12 px-6 rounded-[16px] btn-primary text-primary-foreground"
-                            >
-                                Secure My London Address — Start Today
-                                <ArrowRight className="ml-2 h-4 w-4" />
-                            </Button>
-                        </div>
-=======
                 <div className="absolute right-[-8rem] top-[-8rem] h-[28rem] w-[28rem] rounded-full bg-gradient-to-br from-primary/20 to-secondary/20 blur-3xl opacity-40 animate-pulse" />
                 <div className="container-modern grid lg:grid-cols-12 gap-12 items-center">
                     <div className="lg:col-span-7 animate-fade-in-up">
@@ -306,50 +255,10 @@
                                 </li>
                             </ul>
                         </article>
->>>>>>> 850784a6
-                    </div>
-                </div>
-            </section>
-
-<<<<<<< HEAD
-                    {/* Desktop: Horizontal Layout - Text First */}
-                    <div className="hidden lg:grid lg:grid-cols-12 gap-12 items-center">
-                        <div className="lg:col-span-7">
-                            <h1
-                                className="font-serif tracking-tight leading-[1.1] text-[clamp(1.75rem,4.5vw,3.5rem)] font-bold"
-                                style={{ fontFamily: "Playfair Display, serif" }}
-                            >
-                                Professional London Business Address Service.
-                                <span className="block text-gray-900">
-                                    Compliant. Private. Seamless.
-                                </span>
-                            </h1>
-                            <p className="mt-6 text-lg md:text-xl text-muted-foreground max-w-2xl leading-relaxed">
-                                One London address for every official use.
-                                Use it for your Registered Office, Director's Service, and Business Correspondence — all included in one simple plan.
-                            </p>
-
-                            <div className="mt-10">
-                                <Button
-                                    onClick={() => handleNavClick?.("signup", { initialBilling: billing })}
-                                    size="lg"
-                                    className="h-12 px-8 rounded-[16px] btn-primary text-primary-foreground"
-                                >
-                                    Secure My London Address — Start Today
-                                    <ArrowRight className="ml-2 h-4 w-4" />
-                                </Button>
-                            </div>
-                            <div className="mt-8 flex flex-wrap gap-2">
-                                <Badge variant="secondary" className="text-sm">
-                                    ICO — Registered
-                                </Badge>
-                                <Badge variant="secondary" className="text-sm">
-                                    HMRC — AML Supervised
-                                </Badge>
-                                <Badge variant="secondary" className="text-sm">
-                                    GDPR — Aligned
-                                </Badge>
-=======
+                    </div>
+                </div>
+            </section>
+
             {/* FEATURES */}
             <section className="section-padding" aria-label="Features">
                 <div className="container-modern">
@@ -382,18 +291,10 @@
                         <div className="text-center">
                             <div className="w-16 h-16 bg-gradient-to-br from-primary to-secondary rounded-2xl mx-auto mb-4 flex items-center justify-center">
                                 <Users className="h-8 w-8 text-white" />
->>>>>>> 850784a6
                             </div>
                             <h3 className="text-xl font-semibold mb-2">1000+ Businesses</h3>
                             <p className="text-muted-foreground">Trusted by companies across the UK and beyond.</p>
                         </div>
-<<<<<<< HEAD
-                        <div className="lg:col-span-5">
-                            <MailboxPreviewCard
-                                showPriceBadge={true}
-                                price={`${priceLabel}${priceSuffix}`}
-                            />
-=======
                         
                         <div className="text-center">
                             <div className="w-16 h-16 bg-gradient-to-br from-secondary to-primary rounded-2xl mx-auto mb-4 flex items-center justify-center">
@@ -401,154 +302,11 @@
                             </div>
                             <h3 className="text-xl font-semibold mb-2">Global Access</h3>
                             <p className="text-muted-foreground">Manage your UK business from anywhere in the world.</p>
->>>>>>> 850784a6
-                        </div>
-                    </div>
-                </div>
-            </section>
-
-<<<<<<< HEAD
-            {/* PRICING */}
-            <section
-                id="pricing"
-                className="py-8 md:py-12 bg-muted/30"
-                aria-label="Pricing"
-            >
-                <div className="mx-auto max-w-4xl px-6">
-                    <div className="text-center mb-8">
-                        <h2
-                            className="font-bold leading-tight text-[clamp(1.75rem,4.5vw,3rem)] text-primary mb-4"
-                        >
-                            Simple, All-Inclusive Pricing
-                        </h2>
-                        <p className="text-lg text-muted-foreground">
-                            No hidden fees. Cancel anytime.
-                        </p>
-                    </div>
-
-                    {/* Billing Toggle */}
-                    <div className="mb-6 flex justify-center">
-                        <div className="inline-flex items-center rounded-xl border border-border bg-card p-1 shadow-sm">
-                            <RadioGroup
-                                defaultValue={billing}
-                                className="grid grid-cols-2"
-                                onValueChange={(v) =>
-                                    setBilling(
-                                        v === "annual" ? "annual" : "monthly",
-                                    )
-                                }
-                            >
-                                <div className="has-[[data-state=checked]]:bg-primary has-[[data-state=checked]]:text-primary-foreground rounded-lg transition-all">
-                                    <RadioGroupItem
-                                        id="billing-monthly"
-                                        value="monthly"
-                                        className="peer sr-only"
-                                    />
-                                    <Label
-                                        htmlFor="billing-monthly"
-                                        className="peer-data-[state=checked]:text-primary-foreground peer-data-[state=unchecked]:text-muted-foreground px-6 py-3 font-semibold text-sm cursor-pointer inline-flex items-center transition-colors"
-                                    >
-                                        Monthly
-                                    </Label>
-                                </div>
-                                <div className="has-[[data-state=checked]]:bg-primary has-[[data-state=checked]]:text-primary-foreground rounded-lg transition-all relative">
-                                    <RadioGroupItem
-                                        id="billing-annual"
-                                        value="annual"
-                                        className="peer sr-only"
-                                    />
-                                    <Label
-                                        htmlFor="billing-annual"
-                                        className="peer-data-[state=checked]:text-primary-foreground peer-data-[state=unchecked]:text-muted-foreground px-6 py-3 font-semibold text-sm cursor-pointer inline-flex items-center gap-2 transition-colors"
-                                    >
-                                        Annual
-                                    </Label>
-                                    {/* Save badge */}
-                                    <div className="absolute -top-2 -right-2">
-                                        <Badge className="bg-primary text-primary-foreground text-xs px-2 py-1">
-                                            Save {monthlySavingsPct}%
-                                        </Badge>
-                                    </div>
-                                </div>
-                            </RadioGroup>
-                        </div>
-                    </div>
-
-                    {/* Pricing Card */}
-                    <div className="relative">
-                        {/* Most Popular badge */}
-                        <div className="pointer-events-none absolute -top-4 right-8 z-10">
-                            <span className="inline-flex items-center rounded-full bg-primary px-4 py-2 text-sm font-semibold text-primary-foreground shadow-lg">
-                                Most Popular
-                            </span>
-                        </div>
-
-                        <div className="rounded-2xl bg-card p-6 shadow-lg border border-border max-w-md mx-auto">
-                            <div className="text-center">
-                                <h3 className="text-xl font-bold text-primary mb-4">
-                                    All-In-One Plan
-                                </h3>
-
-                                <div className="mb-4">
-                                    <div className="flex items-baseline justify-center gap-2 mb-2">
-                                        <span className="text-3xl font-bold text-black">
-                                            {priceLabel}
-                                        </span>
-                                        <span className="text-sm text-muted-foreground">
-                                            {priceSuffix}
-                                        </span>
-                                    </div>
-                                    <p className="text-sm text-black mb-1">
-                                        {subCopy}
-                                    </p>
-                                    <p className="text-sm text-black font-medium">
-                                        {fineCopy}
-                                    </p>
-                                </div>
-
-                                {/* Features List - Compact */}
-                                <div className="space-y-2 mb-6 text-left">
-                                    {[
-                                        "Registered Office, Director & Business Address",
-                                        "Unlimited Same-Day Mail Scanning",
-                                        "Free Forwarding for Official Mail",
-                                        "Secure Digital Dashboard",
-                                        "UK-Based Support",
-                                        "Cancel Anytime"
-                                    ].map((feature, index) => (
-                                        <div key={index} className="flex items-start gap-2">
-                                            <div className="flex-shrink-0 w-4 h-4 rounded-full bg-gray-100 flex items-center justify-center mt-0.5">
-                                                <svg
-                                                    viewBox="0 0 24 24"
-                                                    className="h-2.5 w-2.5 text-gray-600"
-                                                    fill="none"
-                                                    stroke="currentColor"
-                                                    strokeWidth="2"
-                                                >
-                                                    <path d="M20 6L9 17l-5-5" />
-                                                </svg>
-                                            </div>
-                                            <span className="text-xs text-black leading-relaxed">
-                                                {feature}
-                                            </span>
-                                        </div>
-                                    ))}
-                                </div>
-
-                                <Button
-                                    onClick={() => handleNavClick?.("signup", { initialBilling: billing })}
-                                    size="lg"
-                                    className="w-full h-12 text-base font-semibold rounded-lg"
-                                >
-                                    {isAnnual ? `Choose Annual — ${priceLabel}${priceSuffix}` : `Secure My London Address Now`}
-                                    <ArrowRight className="ml-2 h-4 w-4" />
-                                </Button>
-
-                                <p className="mt-4 text-xs text-black">
-                                    HMRC & Companies House mail forwarding is free in the UK. Other letters can be forwarded for £2 per item (covering postage & handling).
-                                </p>
-                            </div>
-=======
+                        </div>
+                    </div>
+                </div>
+            </section>
+
             {/* TESTIMONIALS */}
             <section className="section-padding bg-gradient-to-b from-muted/30 to-background" aria-label="Testimonials">
                 <div className="container-modern">
@@ -596,19 +354,11 @@
                             </p>
                             <div className="font-semibold">Maria L.</div>
                             <div className="text-sm text-muted-foreground">E-commerce Business</div>
->>>>>>> 850784a6
-                        </div>
-                    </div>
-                </div>
-            </section>
-
-<<<<<<< HEAD
-            {/* HOW IT WORKS */}
-            <HowItWorks />
-
-            {/* PREVIEW SECTION */}
-            <Preview onNavigate={handleNavClick} />
-=======
+                        </div>
+                    </div>
+                </div>
+            </section>
+
             {/* CTA */}
             <section className="section-padding gradient-hero text-white" aria-label="Call to Action">
                 <div className="container-modern text-center">
@@ -636,7 +386,6 @@
                     </div>
                 </div>
             </section>
->>>>>>> 850784a6
         </main>
             </TouchGesture>
             <MobileNavigation currentPage="home" onNavigate={handleNavClick} />
