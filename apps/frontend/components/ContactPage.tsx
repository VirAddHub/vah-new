'use client';

import { useState, useEffect } from "react";
import {
    Mail,
    Phone,
    Clock,
    Send,
    CheckCircle,
    Loader2,
    MapPin,
    MessageCircle,
    Calendar,
    Users,
} from "lucide-react";
import { Button } from "./ui/button";
import { Input } from "./ui/input";
import { Textarea } from "./ui/textarea";
import {
    Card,
    CardContent,
    CardHeader,
    CardTitle,
} from "./ui/card";
import { Badge } from "./ui/badge";
import { contactApi, supportApi } from "@/lib/apiClient";
import { isOk } from "@/types/api";

interface ContactPageProps {
    onNavigate?: (page: string) => void;
}

type InquiryType =
    | "general"
    | "pricing"
    | "technical"
    | "billing";

// For development/demo purposes, we'll use a mock endpoint
import { API_BASE } from "@/lib/config";

const CONTACT_ENDPOINT = API_BASE
    ? `${API_BASE}/api/contact`
    : "/api/contact";

export default function ContactPage({ onNavigate }: ContactPageProps) {
    // Support information state
    const [supportInfo, setSupportInfo] = useState<any>(null);
    const [loadingSupport, setLoadingSupport] = useState(true);

    const [formData, setFormData] = useState({
        name: "",
        email: "",
        company: "",
        subject: "",
        message: "",
        inquiryType: "general" as InquiryType,
    });

    const [isSubmitting, setIsSubmitting] = useState(false);
    const [submitStatus, setSubmitStatus] = useState<'idle' | 'success' | 'error'>('idle');
    const [errorMessage, setErrorMessage] = useState("");

    // Load support information
    useEffect(() => {
        const loadSupportInfo = async () => {
            try {
                setLoadingSupport(true);
                const response = await supportApi.get();
                if (isOk(response)) {
                    setSupportInfo(response.data);
                }
            } catch (error) {
                console.error('Failed to load support info:', error);
            } finally {
                setLoadingSupport(false);
            }
        };

        loadSupportInfo();
    }, []);

    const handleInputChange = (e: React.ChangeEvent<HTMLInputElement | HTMLTextAreaElement>) => {
        const { name, value } = e.target;
        setFormData(prev => ({ ...prev, [name]: value }));
    };

    const handleSelectChange = (e: React.ChangeEvent<HTMLSelectElement>) => {
        const { name, value } = e.target;
        setFormData(prev => ({ ...prev, [name]: value }));
    };

    const handleSubmit = async (e: React.FormEvent) => {
        e.preventDefault();
        setIsSubmitting(true);
        setSubmitStatus('idle');
        setErrorMessage("");

        try {
            const response = await contactApi.send(formData);
            if (isOk(response)) {
                setSubmitStatus('success');
                setFormData({
                    name: "",
                    email: "",
                    company: "",
                    subject: "",
                    message: "",
                    inquiryType: "general",
                });
            } else {
                setSubmitStatus('error');
                setErrorMessage(response.error || "Failed to send message. Please try again.");
            }
        } catch (error) {
            console.error('Contact form error:', error);
            setSubmitStatus('error');
            setErrorMessage("Failed to send message. Please try again.");
        } finally {
            setIsSubmitting(false);
        }
    };

<<<<<<< HEAD
    function handleInputChange(
        e: React.ChangeEvent<
            HTMLInputElement | HTMLTextAreaElement | HTMLSelectElement
        >,
    ) {
        const { name, value } = e.target;
        setFormData((prev) => ({ ...prev, [name]: value }));
    }

    // Success screen
    if (isSubmitted) {
        return (
            <div className="min-h-screen bg-background py-16">
                <div className="max-w-4xl mx-auto px-4 sm:px-6 lg:px-8">
                    <div className="text-center">
                        <div className="flex justify-center mb-6">
                            <CheckCircle className="h-16 w-16 text-primary" />
                        </div>
                        <h1 className="text-[clamp(1.75rem,4.5vw,3.5rem)] font-bold mb-3 text-primary">
                            Message sent — thank you!
=======
    return (
        <div className="min-h-screen bg-background">
            {/* Hero Section */}
            <section className="section-padding bg-gradient-to-b from-background to-muted/30">
                <div className="container-modern">
                    <div className="text-center mb-16">
                        <h1 className="font-bold leading-tight text-[clamp(2rem,5vw,4rem)] text-balance mb-6">
                            Get In <span className="text-gradient">Touch</span>
>>>>>>> 850784a6
                        </h1>
                        <p className="text-lg text-muted-foreground max-w-2xl mx-auto text-balance">
                            Have questions about our virtual address services? We're here to help. 
                            Reach out to our expert team for personalized assistance.
                        </p>
                    </div>
                </div>
            </section>

<<<<<<< HEAD
    return (
        <div className="min-h-screen bg-background py-16">
            <div className="max-w-6xl mx-auto px-4 sm:px-6 lg:px-8">
                {/* Header */}
                <div className="text-center mb-12">
                    <h1 className="text-[clamp(1.75rem,4.5vw,3.5rem)] font-bold mb-4 text-primary">
                        Get in touch
                    </h1>
                    <p className="text-xl text-muted-foreground max-w-2xl mx-auto">
                        Have questions about our virtual address service?
                        We're here to help.
                    </p>
                </div>

                <div className="grid grid-cols-1 lg:grid-cols-3 gap-8">
                    {/* Contact Information */}
                    <div className="lg:col-span-1">
                        <Card className="h-fit">
                            <CardHeader>
                                <CardTitle className="text-primary">
                                    Contact options
                                </CardTitle>
                            </CardHeader>
                            <CardContent className="space-y-6">
                                <div className="flex items-start gap-3">
                                    <Clock className="h-5 w-5 text-primary mt-1 flex-shrink-0" />
                                    <div>
                                        <h4 className="font-medium mb-1">
                                            Business hours
                                        </h4>
                                        <p className="text-sm text-muted-foreground">
                                            Monday–Friday
                                            <br />
                                            9:00–18:00 UK time
                                        </p>
                                    </div>
                                </div>
=======
            {/* Contact Methods */}
            <section className="section-padding">
                <div className="container-modern">
                    <div className="grid gap-8 lg:grid-cols-3 mb-16">
                        {/* Email Support */}
                        <Card className="card-modern p-8 text-center">
                            <div className="w-16 h-16 bg-gradient-to-br from-primary to-primary rounded-2xl mx-auto mb-6 flex items-center justify-center">
                                <Mail className="h-8 w-8 text-white" />
                            </div>
                            <h3 className="text-xl font-semibold mb-4">Email Support</h3>
                            <p className="text-muted-foreground mb-6">
                                Send us a detailed message and we'll respond within 24 hours.
                            </p>
                            <div className="space-y-2">
                                <p className="font-medium">support@virtualaddresshub.com</p>
                                <p className="text-sm text-muted-foreground">General inquiries</p>
                            </div>
                        </Card>
>>>>>>> 850784a6

                        {/* Phone Support */}
                        <Card className="card-modern p-8 text-center">
                            <div className="w-16 h-16 bg-gradient-to-br from-secondary to-secondary/90 rounded-2xl mx-auto mb-6 flex items-center justify-center">
                                <Phone className="h-8 w-8 text-white" />
                            </div>
                            <h3 className="text-xl font-semibold mb-4">Phone Support</h3>
                            <p className="text-muted-foreground mb-6">
                                Speak directly with our team during business hours.
                            </p>
                            <div className="space-y-2">
                                <p className="font-medium">+44 20 1234 5678</p>
                                <p className="text-sm text-muted-foreground">Mon-Fri, 9AM-6PM GMT</p>
                            </div>
                        </Card>

                        {/* Live Chat */}
                        <Card className="card-modern p-8 text-center">
                            <div className="w-16 h-16 bg-gradient-to-br from-primary to-secondary rounded-2xl mx-auto mb-6 flex items-center justify-center">
                                <MessageCircle className="h-8 w-8 text-white" />
                            </div>
                            <h3 className="text-xl font-semibold mb-4">Live Chat</h3>
                            <p className="text-muted-foreground mb-6">
                                Get instant help from our support team online.
                            </p>
                            <Button className="btn-primary">
                                Start Chat
                            </Button>
                        </Card>
                    </div>
                </div>
            </section>

            {/* Contact Form */}
            <section className="section-padding bg-gradient-to-b from-muted/30 to-background">
                <div className="container-modern">
                    <div className="max-w-2xl mx-auto">
                        <div className="text-center mb-12">
                            <h2 className="text-3xl font-bold mb-6">
                                Send Us a <span className="text-gradient">Message</span>
                            </h2>
                            <p className="text-lg text-muted-foreground text-balance">
                                Fill out the form below and we'll get back to you as soon as possible.
                            </p>
                        </div>

                        <Card className="card-modern p-8">
                            {submitStatus === 'success' ? (
                                <div className="text-center py-8">
                                    <div className="w-16 h-16 bg-gradient-to-br from-success to-success/90 rounded-2xl mx-auto mb-4 flex items-center justify-center">
                                        <CheckCircle className="h-8 w-8 text-white" />
                                    </div>
                                    <h3 className="text-xl font-semibold mb-2">Message Sent Successfully!</h3>
                                    <p className="text-muted-foreground mb-6">
                                        Thank you for reaching out. We'll get back to you within 24 hours.
                                    </p>
                                    <Button
                                        onClick={() => setSubmitStatus('idle')}
                                        className="btn-primary"
                                    >
                                        Send Another Message
                                    </Button>
                                </div>
                            ) : (
                                <form onSubmit={handleSubmit} className="space-y-6">
                                    <div className="grid gap-6 md:grid-cols-2">
                                        <div>
                                            <label htmlFor="name" className="text-sm font-medium mb-2 block">
                                                Full Name *
                                            </label>
                                            <Input
                                                id="name"
                                                name="name"
                                                value={formData.name}
                                                onChange={handleInputChange}
                                                required
                                                className="form-input"
                                                placeholder="Your full name"
                                            />
                                        </div>
                                        
                                        <div>
                                            <label htmlFor="email" className="text-sm font-medium mb-2 block">
                                                Email Address *
                                            </label>
                                            <Input
                                                id="email"
                                                name="email"
                                                type="email"
                                                value={formData.email}
                                                onChange={handleInputChange}
                                                required
                                                className="form-input"
                                                placeholder="your@email.com"
                                            />
                                        </div>
                                    </div>

                                    <div className="grid gap-6 md:grid-cols-2">
                                        <div>
                                            <label htmlFor="company" className="text-sm font-medium mb-2 block">
                                                Company Name
                                            </label>
                                            <Input
                                                id="company"
                                                name="company"
                                                value={formData.company}
                                                onChange={handleInputChange}
                                                className="form-input"
                                                placeholder="Your company name"
                                            />
                                        </div>
                                        
                                        <div>
                                            <label htmlFor="inquiryType" className="text-sm font-medium mb-2 block">
                                                Inquiry Type
                                            </label>
                                            <select
                                                id="inquiryType"
                                                name="inquiryType"
                                                value={formData.inquiryType}
                                                onChange={handleSelectChange}
                                                className="w-full px-4 py-3 border border-border rounded-xl bg-background focus:ring-2 focus:ring-primary/50 focus:border-primary transition-all duration-200"
                                            >
                                                <option value="general">General Inquiry</option>
                                                <option value="pricing">Pricing Question</option>
                                                <option value="technical">Technical Support</option>
                                                <option value="billing">Billing Question</option>
                                            </select>
                                        </div>
                                    </div>

                                    <div>
                                        <label htmlFor="subject" className="text-sm font-medium mb-2 block">
                                            Subject *
                                        </label>
                                        <Input
                                            id="subject"
                                            name="subject"
                                            value={formData.subject}
                                            onChange={handleInputChange}
                                            required
                                            className="form-input"
                                            placeholder="What's this about?"
                                        />
                                    </div>

                                    <div>
                                        <label htmlFor="message" className="text-sm font-medium mb-2 block">
                                            Message *
                                        </label>
                                        <Textarea
                                            id="message"
                                            name="message"
                                            value={formData.message}
                                            onChange={handleInputChange}
                                            required
                                            rows={6}
                                            className="form-input"
                                            placeholder="Tell us how we can help you..."
                                        />
                                    </div>

                                    {submitStatus === 'error' && (
                                        <div className="p-4 bg-destructive/10 border border-destructive/20 rounded-xl">
                                            <p className="text-destructive text-sm">{errorMessage}</p>
                                        </div>
                                    )}

                                    <Button
                                        type="submit"
                                        disabled={isSubmitting}
                                        className="w-full btn-primary"
                                    >
                                        {isSubmitting ? (
                                            <>
                                                <Loader2 className="mr-2 h-4 w-4 animate-spin" />
                                                Sending Message...
                                            </>
                                        ) : (
                                            <>
                                                <Send className="mr-2 h-4 w-4" />
                                                Send Message
                                            </>
                                        )}
                                    </Button>
                                </form>
                            )}
                        </Card>
                    </div>
                </div>
            </section>

            {/* Office Information */}
            <section className="section-padding">
                <div className="container-modern">
                    <div className="text-center mb-16">
                        <h2 className="text-3xl font-bold mb-6">
                            Our <span className="text-gradient">Office</span>
                        </h2>
                        <p className="text-lg text-muted-foreground max-w-2xl mx-auto text-balance">
                            Visit our London office or learn more about our location.
                        </p>
                    </div>

                    <div className="grid gap-8 lg:grid-cols-2">
                        <Card className="card-modern p-8">
                            <div className="flex items-start gap-4">
                                <div className="w-12 h-12 bg-gradient-to-br from-primary to-primary rounded-xl flex items-center justify-center flex-shrink-0">
                                    <MapPin className="h-6 w-6 text-white" />
                                </div>
                                <div>
                                    <h3 className="text-xl font-semibold mb-2">Address</h3>
                                    <p className="text-muted-foreground">
                                        123 Business Street<br />
                                        London, EC1A 4HD<br />
                                        United Kingdom
                                    </p>
                                </div>
                            </div>
                        </Card>

                        <Card className="card-modern p-8">
                            <div className="flex items-start gap-4">
                                <div className="w-12 h-12 bg-gradient-to-br from-secondary to-secondary/90 rounded-xl flex items-center justify-center flex-shrink-0">
                                    <Clock className="h-6 w-6 text-white" />
                                </div>
                                <div>
                                    <h3 className="text-xl font-semibold mb-2">Business Hours</h3>
                                    <div className="text-muted-foreground space-y-1">
                                        <p>Monday - Friday: 9:00 AM - 6:00 PM GMT</p>
                                        <p>Saturday: 10:00 AM - 2:00 PM GMT</p>
                                        <p>Sunday: Closed</p>
                                    </div>
                                </div>
                            </div>
                        </Card>
                    </div>
                </div>
            </section>

            {/* Support Team */}
            <section className="section-padding bg-gradient-to-b from-background to-muted/30">
                <div className="container-modern">
                    <div className="text-center mb-16">
                        <h2 className="text-3xl font-bold mb-6">
                            Meet Our <span className="text-gradient">Support Team</span>
                        </h2>
                        <p className="text-lg text-muted-foreground max-w-2xl mx-auto text-balance">
                            Our experienced team is here to help you succeed with your UK business.
                        </p>
                    </div>

                    <div className="grid gap-8 md:grid-cols-3">
                        <Card className="card-modern p-8 text-center">
                            <div className="w-20 h-20 bg-gradient-to-br from-primary to-primary rounded-full mx-auto mb-6 flex items-center justify-center">
                                <Users className="h-10 w-10 text-white" />
                            </div>
                            <h3 className="text-xl font-semibold mb-2">Customer Success</h3>
                            <p className="text-muted-foreground">
                                Dedicated team focused on helping you get the most out of our services.
                            </p>
                        </Card>

                        <Card className="card-modern p-8 text-center">
                            <div className="w-20 h-20 bg-gradient-to-br from-secondary to-secondary/90 rounded-full mx-auto mb-6 flex items-center justify-center">
                                <Calendar className="h-10 w-10 text-white" />
                            </div>
                            <h3 className="text-xl font-semibold mb-2">Technical Support</h3>
                            <p className="text-muted-foreground">
                                Expert technical assistance for all your platform and integration needs.
                            </p>
                        </Card>

                        <Card className="card-modern p-8 text-center">
                            <div className="w-20 h-20 bg-gradient-to-br from-primary to-secondary rounded-full mx-auto mb-6 flex items-center justify-center">
                                <MessageCircle className="h-10 w-10 text-white" />
                            </div>
                            <h3 className="text-xl font-semibold mb-2">Account Management</h3>
                            <p className="text-muted-foreground">
                                Personal account managers for enterprise clients and complex requirements.
                            </p>
                        </Card>
                    </div>
                </div>
            </section>
        </div>
    );
}<|MERGE_RESOLUTION|>--- conflicted
+++ resolved
@@ -121,28 +121,6 @@
         }
     };
 
-<<<<<<< HEAD
-    function handleInputChange(
-        e: React.ChangeEvent<
-            HTMLInputElement | HTMLTextAreaElement | HTMLSelectElement
-        >,
-    ) {
-        const { name, value } = e.target;
-        setFormData((prev) => ({ ...prev, [name]: value }));
-    }
-
-    // Success screen
-    if (isSubmitted) {
-        return (
-            <div className="min-h-screen bg-background py-16">
-                <div className="max-w-4xl mx-auto px-4 sm:px-6 lg:px-8">
-                    <div className="text-center">
-                        <div className="flex justify-center mb-6">
-                            <CheckCircle className="h-16 w-16 text-primary" />
-                        </div>
-                        <h1 className="text-[clamp(1.75rem,4.5vw,3.5rem)] font-bold mb-3 text-primary">
-                            Message sent — thank you!
-=======
     return (
         <div className="min-h-screen bg-background">
             {/* Hero Section */}
@@ -151,7 +129,6 @@
                     <div className="text-center mb-16">
                         <h1 className="font-bold leading-tight text-[clamp(2rem,5vw,4rem)] text-balance mb-6">
                             Get In <span className="text-gradient">Touch</span>
->>>>>>> 850784a6
                         </h1>
                         <p className="text-lg text-muted-foreground max-w-2xl mx-auto text-balance">
                             Have questions about our virtual address services? We're here to help. 
@@ -161,45 +138,6 @@
                 </div>
             </section>
 
-<<<<<<< HEAD
-    return (
-        <div className="min-h-screen bg-background py-16">
-            <div className="max-w-6xl mx-auto px-4 sm:px-6 lg:px-8">
-                {/* Header */}
-                <div className="text-center mb-12">
-                    <h1 className="text-[clamp(1.75rem,4.5vw,3.5rem)] font-bold mb-4 text-primary">
-                        Get in touch
-                    </h1>
-                    <p className="text-xl text-muted-foreground max-w-2xl mx-auto">
-                        Have questions about our virtual address service?
-                        We're here to help.
-                    </p>
-                </div>
-
-                <div className="grid grid-cols-1 lg:grid-cols-3 gap-8">
-                    {/* Contact Information */}
-                    <div className="lg:col-span-1">
-                        <Card className="h-fit">
-                            <CardHeader>
-                                <CardTitle className="text-primary">
-                                    Contact options
-                                </CardTitle>
-                            </CardHeader>
-                            <CardContent className="space-y-6">
-                                <div className="flex items-start gap-3">
-                                    <Clock className="h-5 w-5 text-primary mt-1 flex-shrink-0" />
-                                    <div>
-                                        <h4 className="font-medium mb-1">
-                                            Business hours
-                                        </h4>
-                                        <p className="text-sm text-muted-foreground">
-                                            Monday–Friday
-                                            <br />
-                                            9:00–18:00 UK time
-                                        </p>
-                                    </div>
-                                </div>
-=======
             {/* Contact Methods */}
             <section className="section-padding">
                 <div className="container-modern">
@@ -218,7 +156,6 @@
                                 <p className="text-sm text-muted-foreground">General inquiries</p>
                             </div>
                         </Card>
->>>>>>> 850784a6
 
                         {/* Phone Support */}
                         <Card className="card-modern p-8 text-center">
