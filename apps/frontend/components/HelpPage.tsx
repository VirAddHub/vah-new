'use client';

import {
  Mail,
  CreditCard,
  ShieldCheck,
  HelpCircle,
  Search,
  MessageCircle,
  Phone,
  Clock,
  CheckCircle,
  ArrowRight,
} from "lucide-react";

import { useMemo, useState } from "react";
import {
  Accordion,
  AccordionContent,
  AccordionItem,
  AccordionTrigger,
} from "./ui/accordion";
import { Button } from "./ui/button";
import { Input } from "./ui/input";
import { Card, CardContent, CardHeader, CardTitle } from "./ui/card";

/**
 * Help (grouped by section headers)
 * - Trust highlights
 * - Section headers (categories), each with its own accordion
 * - JSON-LD for FAQ rich snippets
 * - Compact contact CTA
 */

type CategoryName =
  | "Understanding Your Virtual Address"
  | "Mail Handling & Management"
  | "Pricing & Billing"
  | "Compliance & Security"
  | "Who We Support"
  | "Getting Started";

type FAQ = {
  id: string;
  category: CategoryName;
  q: string;
  a: string;
};

const FAQS: FAQ[] = [
  // Understanding Your Virtual Address
  {
    id: "vah-what",
    category: "Understanding Your Virtual Address",
    q: "What exactly is a Virtual Address with VirtualAddressHub?",
    a: `It's a real, physical UK office address for your business, without the traditional costs and commitment of renting an office. We handle your official mail by scanning and uploading it securely to your online dashboard—usually the same working day—all for £9.99 per month.`,
  },
  {
    id: "vah-location",
    category: "Understanding Your Virtual Address",
    q: "Where is my Virtual Address located?",
    a: `Your Virtual Address is in Central London, providing your business with a prestigious location that enhances credibility with clients, suppliers, and official bodies like Companies House and HMRC.`,
  },
  {
    id: "vah-legitimate",
    category: "Understanding Your Virtual Address",
    q: "Is a Virtual Address legitimate for business use?",
    a: `Absolutely. Virtual Addresses are fully legitimate and widely used by businesses worldwide. They're accepted by Companies House, HMRC, banks, and other official institutions as valid business addresses.`,
  },

  // Mail Handling & Management
  {
    id: "mail-scanning",
    category: "Mail Handling & Management",
    q: "How quickly do you scan and upload my mail?",
    a: `We scan and upload your mail on the same business day it arrives, usually within 2-4 hours during business hours. You'll receive an email notification as soon as it's available in your dashboard.`,
  },
  {
    id: "mail-forwarding",
    category: "Mail Handling & Management",
    q: "Can you forward my mail to me?",
    a: `Yes! We offer mail forwarding services. HMRC and Companies House mail can be forwarded free of charge to any UK address. Other mail can be forwarded for a small fee plus postage costs.`,
  },
  {
    id: "mail-security",
    category: "Mail Handling & Management",
    q: "How secure is my mail handling?",
    a: `Your mail is handled with the highest security standards. We're GDPR compliant, ICO registered, and all mail is processed in secure facilities with strict access controls.`,
  },

  // Pricing & Billing
  {
    id: "pricing-transparent",
    category: "Pricing & Billing",
    q: "Are there any hidden fees?",
    a: `No hidden fees whatsoever. Our pricing is completely transparent. You pay £9.99 per month for the core service, and any additional services (like mail forwarding) are clearly priced and optional.`,
  },
  {
    id: "billing-flexible",
    category: "Pricing & Billing",
    q: "Can I cancel anytime?",
    a: `Yes, you can cancel your subscription at any time with no penalties or cancellation fees. We believe in earning your business every month.`,
  },
  {
    id: "payment-methods",
    category: "Pricing & Billing",
    q: "What payment methods do you accept?",
    a: `We accept all major credit cards, debit cards, and bank transfers. All payments are processed securely through our payment partners.`,
  },

  // Compliance & Security
  {
    id: "compliance-standards",
    category: "Compliance & Security",
    q: "What compliance standards do you meet?",
    a: `We're fully compliant with UK regulations including GDPR, ICO registered, and HMRC AML supervised. We meet all requirements for virtual office providers in the UK.`,
  },
  {
    id: "data-protection",
    category: "Compliance & Security",
    q: "How do you protect my data?",
    a: `We use enterprise-grade security measures including encryption, secure servers, and strict access controls. All data is stored in compliance with GDPR requirements.`,
  },
  {
    id: "privacy-policy",
    category: "Compliance & Security",
    q: "Is my personal information kept private?",
    a: `Absolutely. We never share your personal information with third parties without your consent. Your privacy is protected by our strict privacy policy and GDPR compliance.`,
  },

  // Who We Support
  {
    id: "business-types",
    category: "Who We Support",
    q: "What types of businesses can use your service?",
    a: `We support all types of businesses including limited companies, LLPs, sole traders, and international businesses looking to establish a UK presence.`,
  },
  {
    id: "international-clients",
    category: "Who We Support",
    q: "Do you support international clients?",
    a: `Yes! We have clients from over 50 countries worldwide. Our service is designed to help international businesses establish a professional UK presence.`,
  },
  {
    id: "startup-support",
    category: "Who We Support",
    q: "Is this suitable for startups?",
    a: `Perfect for startups! Our service provides the professional address and mail handling you need without the overhead of a physical office, helping you focus on growing your business.`,
  },

  // Getting Started
  {
    id: "signup-process",
    category: "Getting Started",
    q: "How do I get started?",
    a: `Simply sign up for an account, complete our verification process (KYC/AML), and once approved, you'll receive your London business address and access to your dashboard.`,
  },
  {
    id: "verification-time",
    category: "Getting Started",
    q: "How long does verification take?",
    a: `Verification typically takes 1-2 business days. We'll notify you as soon as your account is approved and your address is ready to use.`,
  },
  {
    id: "immediate-use",
    category: "Getting Started",
    q: "When can I start using my address?",
    a: `Once your account is verified and approved, you can immediately start using your London address for business registration, banking, and all official correspondence.`,
  },
];

interface HelpPageProps {
  onNavigate?: (page: string, data?: any) => void;
  onGoBack?: () => void;
}

export function HelpPage({ onNavigate, onGoBack }: HelpPageProps) {
  const [searchTerm, setSearchTerm] = useState('');
  const [selectedCategory, setSelectedCategory] = useState<CategoryName | 'All'>('All');

  // Filter FAQs based on search term and category
  const filteredFAQs = useMemo(() => {
    let filtered = FAQS;
    
    if (selectedCategory !== 'All') {
      filtered = filtered.filter(faq => faq.category === selectedCategory);
    }
    
    if (searchTerm) {
      filtered = filtered.filter(faq => 
        faq.q.toLowerCase().includes(searchTerm.toLowerCase()) ||
        faq.a.toLowerCase().includes(searchTerm.toLowerCase())
      );
    }
    
    return filtered;
  }, [searchTerm, selectedCategory]);

  // Group FAQs by category
  const groupedFAQs = useMemo(() => {
    const groups: Record<CategoryName, FAQ[]> = {
      "Understanding Your Virtual Address": [],
      "Mail Handling & Management": [],
      "Pricing & Billing": [],
      "Compliance & Security": [],
      "Who We Support": [],
      "Getting Started": [],
    };
    
    filteredFAQs.forEach(faq => {
      groups[faq.category].push(faq);
    });
    
    return groups;
  }, [filteredFAQs]);

  // Generate structured data for SEO
  const faqStructuredData = useMemo(() => ({
    "@context": "https://schema.org",
    "@type": "FAQPage",
    "mainEntity": FAQS.map(faq => ({
      "@type": "Question",
      "name": faq.q,
      "acceptedAnswer": {
        "@type": "Answer",
        "text": faq.a
      }
    }))
  }), []);

  const categories: (CategoryName | 'All')[] = [
    'All',
    'Understanding Your Virtual Address',
    'Mail Handling & Management',
    'Pricing & Billing',
    'Compliance & Security',
    'Who We Support',
    'Getting Started'
  ];

  return (
    <div className="min-h-screen bg-background">
<<<<<<< HEAD
      <div className="max-w-5xl mx-auto px-6 py-12 space-y-12">
        {/* JSON-LD for SEO */}
        <script
          type="application/ld+json"
          // eslint-disable-next-line react/no-danger
          dangerouslySetInnerHTML={{
            __html: JSON.stringify(faqJsonLd),
          }}
        />

        {/* Hero */}
        <section className="text-center space-y-4">
          <h1 className="text-[clamp(1.75rem,4.5vw,3.5rem)] font-bold tracking-tight text-gray-900">
            Help Centre & FAQs
          </h1>
          <p className="text-muted-foreground text-lg max-w-3xl mx-auto">
            Fast answers. Friendly support. Everything you need to
            know about VirtualAddressHub — all in one place.
          </p>
        </section>

        {/* Trust Highlights */}
        <section className="grid grid-cols-1 md:grid-cols-3 gap-5 text-center">
          <div className="space-y-2">
            <ShieldCheck className="mx-auto text-gray-600 w-6 h-6" />
            <p className="text-sm font-medium">
              HMRC AML supervised
            </p>
            <p className="text-xs text-muted-foreground">
              Meets UK TCSP / KYC obligations
            </p>
          </div>
          <div className="space-y-2">
            <Mail className="mx-auto text-gray-600 w-6 h-6" />
            <p className="text-sm font-medium">
              Unlimited mail scanning
            </p>
            <p className="text-xs text-muted-foreground">
              Same working day (Mon–Fri)
=======
      {/* Header */}
      <div className="sticky top-0 z-30 bg-background/80 backdrop-blur-md border-b border-border/50">
        <div className="container-modern py-4">
          <div className="flex items-center justify-between">
            <div className="flex items-center gap-4">
              {onGoBack && (
                <Button
                  variant="ghost"
                  size="sm"
                  onClick={onGoBack}
                  className="btn-outline"
                >
                  ← Back
                </Button>
              )}
              <h1 className="text-2xl font-bold">Help Center</h1>
            </div>
          </div>
        </div>
      </div>

      {/* Hero Section */}
      <section className="section-padding bg-gradient-to-b from-background to-muted/30">
        <div className="container-modern">
          <div className="text-center mb-16">
            <h2 className="font-bold leading-tight text-[clamp(2rem,5vw,4rem)] text-balance mb-6">
              How Can We <span className="text-gradient">Help You?</span>
            </h2>
            <p className="text-lg text-muted-foreground max-w-2xl mx-auto text-balance mb-8">
              Find answers to common questions about our virtual address services, or get in touch with our support team.
>>>>>>> 850784a6
            </p>
            
            {/* Search Bar */}
            <div className="max-w-md mx-auto relative mb-8">
              <Search className="absolute left-3 top-1/2 transform -translate-y-1/2 h-4 w-4 text-muted-foreground" />
              <Input
                type="text"
                placeholder="Search help articles..."
                value={searchTerm}
                onChange={(e) => setSearchTerm(e.target.value)}
                className="pl-10 pr-4 py-3 form-input"
              />
            </div>

            {/* Category Filter */}
            <div className="flex flex-wrap justify-center gap-2">
              {categories.map((category) => (
                <Button
                  key={category}
                  variant={selectedCategory === category ? "default" : "outline"}
                  size="sm"
                  onClick={() => setSelectedCategory(category)}
                  className={selectedCategory === category ? "btn-primary" : "btn-outline"}
                >
                  {category === 'All' ? 'All Topics' : category}
                </Button>
              ))}
            </div>
          </div>
<<<<<<< HEAD
          <div className="space-y-2">
            <CreditCard className="mx-auto text-gray-600 w-6 h-6" />
            <p className="text-sm font-medium">
              £9.99 flat monthly plan
            </p>
            <p className="text-xs text-muted-foreground">
              Transparent forwarding
            </p>
=======
        </div>
      </section>

      {/* Trust Indicators */}
      <section className="section-padding">
        <div className="container-modern">
          <div className="grid gap-6 md:grid-cols-4 mb-16">
            <Card className="card-modern p-6 text-center">
              <div className="w-12 h-12 bg-gradient-to-br from-primary to-primary rounded-xl mx-auto mb-4 flex items-center justify-center">
                <ShieldCheck className="h-6 w-6 text-white" />
              </div>
              <h3 className="font-semibold mb-2">ICO Registered</h3>
              <p className="text-sm text-muted-foreground">Fully compliant with UK data protection laws</p>
            </Card>

            <Card className="card-modern p-6 text-center">
              <div className="w-12 h-12 bg-gradient-to-br from-secondary to-secondary/90 rounded-xl mx-auto mb-4 flex items-center justify-center">
                <Mail className="h-6 w-6 text-white" />
              </div>
              <h3 className="font-semibold mb-2">Same-Day Service</h3>
              <p className="text-sm text-muted-foreground">Mail scanned and uploaded within hours</p>
            </Card>

            <Card className="card-modern p-6 text-center">
              <div className="w-12 h-12 bg-gradient-to-br from-primary to-secondary rounded-xl mx-auto mb-4 flex items-center justify-center">
                <CreditCard className="h-6 w-6 text-white" />
              </div>
              <h3 className="font-semibold mb-2">Transparent Pricing</h3>
              <p className="text-sm text-muted-foreground">No hidden fees, cancel anytime</p>
            </Card>

            <Card className="card-modern p-6 text-center">
              <div className="w-12 h-12 bg-gradient-to-br from-secondary to-primary rounded-xl mx-auto mb-4 flex items-center justify-center">
                <HelpCircle className="h-6 w-6 text-white" />
              </div>
              <h3 className="font-semibold mb-2">Expert Support</h3>
              <p className="text-sm text-muted-foreground">UK-based team available Mon-Fri</p>
            </Card>
>>>>>>> 850784a6
          </div>
        </div>
      </section>

<<<<<<< HEAD
        {/* Grouped FAQs */}
        <section className="space-y-10">
          {grouped.map(({ category, items }) => (
            <div key={category} className="space-y-4">
              <h2 className="text-[clamp(1.25rem,2.5vw,1.75rem)] font-semibold tracking-tight text-gray-900">
                {category}
              </h2>
              <Accordion type="multiple" className="space-y-2">
                {items.map((f) => (
                  <AccordionItem
                    key={f.id}
                    value={f.id}
                    className="border border-border rounded-xl bg-card"
                  >
                    <AccordionTrigger className="text-left px-4">
                      <span className="leading-tight">{f.q}</span>
                    </AccordionTrigger>
                    <AccordionContent className="px-4 pb-4 whitespace-pre-line text-sm text-muted-foreground">
                      {f.a}
                    </AccordionContent>
                  </AccordionItem>
                ))}
              </Accordion>
=======
      {/* FAQ Sections */}
      <section className="section-padding bg-gradient-to-b from-muted/30 to-background">
        <div className="container-modern">
          {filteredFAQs.length === 0 ? (
            <div className="text-center py-12">
              <div className="w-16 h-16 bg-muted rounded-2xl mx-auto mb-4 flex items-center justify-center">
                <Search className="h-8 w-8 text-muted-foreground" />
              </div>
              <h3 className="text-xl font-semibold mb-2">No results found</h3>
              <p className="text-muted-foreground mb-4">
                Try adjusting your search terms or browse all topics.
              </p>
              <Button
                variant="outline"
                onClick={() => {
                  setSearchTerm('');
                  setSelectedCategory('All');
                }}
                className="btn-outline"
              >
                Clear Filters
              </Button>
>>>>>>> 850784a6
            </div>
          ) : (
            <div className="space-y-12">
              {Object.entries(groupedFAQs).map(([category, faqs]) => {
                if (faqs.length === 0) return null;
                
                return (
                  <div key={category}>
                    <h3 className="text-2xl font-bold mb-6 text-center">
                      <span className="text-gradient">{category}</span>
                    </h3>
                    
                    <Accordion type="single" collapsible className="max-w-4xl mx-auto">
                      {faqs.map((faq) => (
                        <AccordionItem key={faq.id} value={faq.id} className="border-border">
                          <AccordionTrigger className="text-left hover:no-underline hover:text-primary transition-colors">
                            {faq.q}
                          </AccordionTrigger>
                          <AccordionContent className="text-muted-foreground leading-relaxed">
                            {faq.a}
                          </AccordionContent>
                        </AccordionItem>
                      ))}
                    </Accordion>
                  </div>
                );
              })}
            </div>
          )}
        </div>
      </section>

<<<<<<< HEAD
        {/* Contact CTA */}
        <section className="text-center space-y-3 pt-4">
          <h3 className="text-lg font-semibold text-gray-900">
            Still need help?
          </h3>
          <p className="text-muted-foreground text-sm max-w-xl mx-auto">
            Message us via WhatsApp or email. We reply promptly
            during UK working hours.
          </p>
          <div className="flex flex-wrap justify-center gap-3">
            <Button
              variant="default"
              onClick={() => onNavigate?.("contact")}
            >
              Contact Support
            </Button>
=======
      {/* Contact Support */}
      <section className="section-padding">
        <div className="container-modern">
          <div className="text-center mb-16">
            <h2 className="text-3xl font-bold mb-6">
              Still Need <span className="text-gradient">Help?</span>
            </h2>
            <p className="text-lg text-muted-foreground max-w-2xl mx-auto text-balance mb-8">
              Our support team is here to help you with any questions or concerns.
            </p>
>>>>>>> 850784a6
          </div>

          <div className="grid gap-8 md:grid-cols-3 max-w-4xl mx-auto">
            <Card className="card-modern p-8 text-center">
              <div className="w-16 h-16 bg-gradient-to-br from-primary to-primary rounded-2xl mx-auto mb-6 flex items-center justify-center">
                <MessageCircle className="h-8 w-8 text-white" />
              </div>
              <h3 className="text-xl font-semibold mb-4">Live Chat</h3>
              <p className="text-muted-foreground mb-6">
                Get instant help from our support team during business hours.
              </p>
              <Button
                onClick={() => onNavigate?.('contact')}
                className="btn-primary"
              >
                Start Chat
                <ArrowRight className="ml-2 h-4 w-4" />
              </Button>
            </Card>

            <Card className="card-modern p-8 text-center">
              <div className="w-16 h-16 bg-gradient-to-br from-secondary to-secondary/90 rounded-2xl mx-auto mb-6 flex items-center justify-center">
                <Mail className="h-8 w-8 text-white" />
              </div>
              <h3 className="text-xl font-semibold mb-4">Email Support</h3>
              <p className="text-muted-foreground mb-6">
                Send us a detailed message and we'll respond within 24 hours.
              </p>
              <Button
                onClick={() => onNavigate?.('contact')}
                className="btn-outline"
              >
                Send Email
                <ArrowRight className="ml-2 h-4 w-4" />
              </Button>
            </Card>

            <Card className="card-modern p-8 text-center">
              <div className="w-16 h-16 bg-gradient-to-br from-primary to-secondary rounded-2xl mx-auto mb-6 flex items-center justify-center">
                <Phone className="h-8 w-8 text-white" />
              </div>
              <h3 className="text-xl font-semibold mb-4">Phone Support</h3>
              <p className="text-muted-foreground mb-6">
                Speak directly with our team Monday to Friday, 9AM-6PM GMT.
              </p>
              <Button
                onClick={() => onNavigate?.('contact')}
                className="btn-outline"
              >
                Call Us
                <ArrowRight className="ml-2 h-4 w-4" />
              </Button>
            </Card>
          </div>

          <div className="text-center mt-12">
            <div className="card-modern p-8 max-w-2xl mx-auto">
              <div className="flex items-center justify-center gap-2 mb-4">
                <Clock className="h-5 w-5 text-primary" />
                <h3 className="text-lg font-semibold">Support Hours</h3>
              </div>
              <p className="text-muted-foreground">
                Monday to Friday: 9:00 AM - 6:00 PM GMT<br />
                Weekend: Emergency support only
              </p>
            </div>
          </div>
        </div>
      </section>

      {/* Structured Data */}
      <script
        type="application/ld+json"
        dangerouslySetInnerHTML={{ __html: JSON.stringify(faqStructuredData) }}
      />
    </div>
  );
}<|MERGE_RESOLUTION|>--- conflicted
+++ resolved
@@ -240,47 +240,6 @@
 
   return (
     <div className="min-h-screen bg-background">
-<<<<<<< HEAD
-      <div className="max-w-5xl mx-auto px-6 py-12 space-y-12">
-        {/* JSON-LD for SEO */}
-        <script
-          type="application/ld+json"
-          // eslint-disable-next-line react/no-danger
-          dangerouslySetInnerHTML={{
-            __html: JSON.stringify(faqJsonLd),
-          }}
-        />
-
-        {/* Hero */}
-        <section className="text-center space-y-4">
-          <h1 className="text-[clamp(1.75rem,4.5vw,3.5rem)] font-bold tracking-tight text-gray-900">
-            Help Centre & FAQs
-          </h1>
-          <p className="text-muted-foreground text-lg max-w-3xl mx-auto">
-            Fast answers. Friendly support. Everything you need to
-            know about VirtualAddressHub — all in one place.
-          </p>
-        </section>
-
-        {/* Trust Highlights */}
-        <section className="grid grid-cols-1 md:grid-cols-3 gap-5 text-center">
-          <div className="space-y-2">
-            <ShieldCheck className="mx-auto text-gray-600 w-6 h-6" />
-            <p className="text-sm font-medium">
-              HMRC AML supervised
-            </p>
-            <p className="text-xs text-muted-foreground">
-              Meets UK TCSP / KYC obligations
-            </p>
-          </div>
-          <div className="space-y-2">
-            <Mail className="mx-auto text-gray-600 w-6 h-6" />
-            <p className="text-sm font-medium">
-              Unlimited mail scanning
-            </p>
-            <p className="text-xs text-muted-foreground">
-              Same working day (Mon–Fri)
-=======
       {/* Header */}
       <div className="sticky top-0 z-30 bg-background/80 backdrop-blur-md border-b border-border/50">
         <div className="container-modern py-4">
@@ -311,7 +270,6 @@
             </h2>
             <p className="text-lg text-muted-foreground max-w-2xl mx-auto text-balance mb-8">
               Find answers to common questions about our virtual address services, or get in touch with our support team.
->>>>>>> 850784a6
             </p>
             
             {/* Search Bar */}
@@ -341,16 +299,6 @@
               ))}
             </div>
           </div>
-<<<<<<< HEAD
-          <div className="space-y-2">
-            <CreditCard className="mx-auto text-gray-600 w-6 h-6" />
-            <p className="text-sm font-medium">
-              £9.99 flat monthly plan
-            </p>
-            <p className="text-xs text-muted-foreground">
-              Transparent forwarding
-            </p>
-=======
         </div>
       </section>
 
@@ -389,36 +337,10 @@
               <h3 className="font-semibold mb-2">Expert Support</h3>
               <p className="text-sm text-muted-foreground">UK-based team available Mon-Fri</p>
             </Card>
->>>>>>> 850784a6
           </div>
         </div>
       </section>
 
-<<<<<<< HEAD
-        {/* Grouped FAQs */}
-        <section className="space-y-10">
-          {grouped.map(({ category, items }) => (
-            <div key={category} className="space-y-4">
-              <h2 className="text-[clamp(1.25rem,2.5vw,1.75rem)] font-semibold tracking-tight text-gray-900">
-                {category}
-              </h2>
-              <Accordion type="multiple" className="space-y-2">
-                {items.map((f) => (
-                  <AccordionItem
-                    key={f.id}
-                    value={f.id}
-                    className="border border-border rounded-xl bg-card"
-                  >
-                    <AccordionTrigger className="text-left px-4">
-                      <span className="leading-tight">{f.q}</span>
-                    </AccordionTrigger>
-                    <AccordionContent className="px-4 pb-4 whitespace-pre-line text-sm text-muted-foreground">
-                      {f.a}
-                    </AccordionContent>
-                  </AccordionItem>
-                ))}
-              </Accordion>
-=======
       {/* FAQ Sections */}
       <section className="section-padding bg-gradient-to-b from-muted/30 to-background">
         <div className="container-modern">
@@ -441,7 +363,6 @@
               >
                 Clear Filters
               </Button>
->>>>>>> 850784a6
             </div>
           ) : (
             <div className="space-y-12">
@@ -474,24 +395,6 @@
         </div>
       </section>
 
-<<<<<<< HEAD
-        {/* Contact CTA */}
-        <section className="text-center space-y-3 pt-4">
-          <h3 className="text-lg font-semibold text-gray-900">
-            Still need help?
-          </h3>
-          <p className="text-muted-foreground text-sm max-w-xl mx-auto">
-            Message us via WhatsApp or email. We reply promptly
-            during UK working hours.
-          </p>
-          <div className="flex flex-wrap justify-center gap-3">
-            <Button
-              variant="default"
-              onClick={() => onNavigate?.("contact")}
-            >
-              Contact Support
-            </Button>
-=======
       {/* Contact Support */}
       <section className="section-padding">
         <div className="container-modern">
@@ -502,7 +405,6 @@
             <p className="text-lg text-muted-foreground max-w-2xl mx-auto text-balance mb-8">
               Our support team is here to help you with any questions or concerns.
             </p>
->>>>>>> 850784a6
           </div>
 
           <div className="grid gap-8 md:grid-cols-3 max-w-4xl mx-auto">
