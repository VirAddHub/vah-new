--- conflicted
+++ resolved
@@ -198,19 +198,11 @@
     return (
         <div className="min-h-screen bg-background">
             {/* Editorial Header */}
-<<<<<<< HEAD
-            <div className="relative bg-gradient-to-b from-muted/30 to-background py-12 lg:py-16">
-                <div className="container mx-auto px-4">
-                    <div className="max-w-4xl mx-auto text-center">
-                        <h1 className="font-bold text-[clamp(1.75rem,4.5vw,3.5rem)] tracking-tight mb-6 text-primary">
-                            Virtual Business Address & UK Compliance Blog
-=======
             <div className="relative bg-gradient-to-b from-muted/30 to-background section-padding">
                 <div className="container-modern">
                     <div className="text-center mb-16">
                         <h1 className="font-bold leading-tight text-[clamp(2rem,5vw,4rem)] text-balance mb-6">
                             Business <span className="text-gradient">Insights & Guides</span>
->>>>>>> 850784a6
                         </h1>
                         <p className="text-lg text-muted-foreground max-w-2xl mx-auto text-balance mb-8">
                             Expert insights on virtual business addresses, UK company formation, HMRC compliance, and mail forwarding services.
@@ -231,29 +223,6 @@
                 </div>
             </div>
 
-<<<<<<< HEAD
-            {/* Loading State */}
-            {loading && (
-                <div className="container mx-auto px-4 py-12">
-                    <div className="flex items-center justify-center">
-                        <Loader2 className="h-8 w-8 animate-spin text-primary" />
-                        <span className="ml-2 text-muted-foreground">Loading blog posts...</span>
-                    </div>
-                </div>
-            )}
-
-            {/* Error State */}
-            {error && !loading && (
-                <div className="container mx-auto px-4 py-12">
-                    <div className="text-center">
-                        <p className="text-muted-foreground mb-4">{error}</p>
-                        <Button
-                            onClick={() => window.location.reload()}
-                            variant="outline"
-                        >
-                            Try Again
-                        </Button>
-=======
             {/* Featured Post */}
             {featuredPost && (
                 <section className="section-padding">
@@ -311,7 +280,6 @@
                                 </div>
                             </article>
                         </div>
->>>>>>> 850784a6
                     </div>
                 </section>
             )}
