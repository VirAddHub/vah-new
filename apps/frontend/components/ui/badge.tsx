--- conflicted
+++ resolved
@@ -9,17 +9,9 @@
         variants: {
             variant: {
                 default:
-<<<<<<< HEAD
-                    "border-transparent bg-gray-100 text-gray-800 border border-gray-200",
-                secondary:
-                    "border-transparent bg-gray-100 text-gray-800 border border-gray-200",
-                success:
-                    "border-transparent bg-green-100 text-green-800 border border-green-200",
-=======
                     "border-transparent bg-gradient-to-r from-primary to-primary text-primary-foreground hover:shadow-primary/25",
                 secondary:
                     "border-transparent bg-gradient-to-r from-secondary to-secondary/90 text-secondary-foreground hover:shadow-secondary/25",
->>>>>>> 850784a6
                 destructive:
                     "border-transparent bg-gradient-to-r from-destructive to-destructive/90 text-destructive-foreground hover:shadow-destructive/25",
                 success:
