"use client";

import { useState, useEffect, useCallback, useMemo } from "react";
import useSWR from 'swr';
import { getToken } from '@/lib/token-manager';
import {
  Building2,
  FileCheck,
  Download,
  Truck,
  CheckSquare,
  Square,
  Mail,
  AlertCircle,
  Eye,
  Calendar,
  ArrowLeft,
  RefreshCw,
  LogOut,
  Settings,
  User,
  Bell,
  CreditCard,
  HelpCircle,
  Plus,
  Filter,
  Search
} from "lucide-react";
import { Button } from "./ui/button";
import { Card, CardContent, CardHeader, CardTitle } from "./ui/card";
import { Badge } from "./ui/badge";
import { Alert, AlertDescription } from "./ui/alert";
import { openInline, downloadFile } from "@/lib/fileActions";
import PDFViewerModal from "@/components/PDFViewerModal";
import { ForwardingConfirmationModal } from "./ForwardingConfirmationModal";
import { VAHLogo } from "./VAHLogo";
import { useToast } from "./ui/use-toast";
<<<<<<< HEAD
import { MailManagement } from "./MailManagement";
import { usePDFPreloader } from "@/hooks/usePDFPreloader";
=======
import { DashboardStatsSkeleton, MailItemSkeleton, TableSkeleton } from "./ui/skeleton";
>>>>>>> 850784a6

interface UserDashboardProps {
  onLogout: () => void;
  onNavigate: (page: string, data?: any) => void;
  onGoBack?: () => void;
}

// API configuration
const API_BASE = process.env.NEXT_PUBLIC_API_URL || 'https://vah-api-staging.onrender.com';

// Token helper is imported from @/lib/token-manager

// SWR fetcher function
const fetcher = (url: string) => {
  const token = getToken();
  const headers: Record<string, string> = { 'Accept': 'application/json' };
  if (token) headers.Authorization = `Bearer ${token}`;

  return fetch(`${API_BASE}${url}`, {
    headers,
    credentials: 'include'
  }).then(r => {
    if (!r.ok) {
      // Create error with status for better handling
      const error = new Error(`HTTP ${r.status}`);
      (error as any).status = r.status;
      throw error;
    }
    return r.json();
  });
};

// Mail item interface
interface MailItem {
  id: string | number;
  subject?: string;
  sender_name?: string;
  received_date?: string;
  status?: string;
  tag?: string;
  is_read?: boolean;
  created_at?: string;
  scanned_at?: string;
  file_url?: string;
}

export function UserDashboard({ onLogout, onNavigate, onGoBack }: UserDashboardProps) {
  const { toast } = useToast();
  const [userProfile, setUserProfile] = useState<any>(null);
  const [loading, setLoading] = useState(true);
  const [selectedMail, setSelectedMail] = useState<string[]>([]);
  const [showPDFModal, setShowPDFModal] = useState(false);
  const [selectedMailForPDF, setSelectedMailForPDF] = useState<MailItem | null>(null);
  const [certLoading, setCertLoading] = useState(false);
  const [showForwardingConfirmation, setShowForwardingConfirmation] = useState(false);
  const [selectedMailForForwarding, setSelectedMailForForwarding] = useState<MailItem | null>(null);
  const [searchTerm, setSearchTerm] = useState('');
  const [filterStatus, setFilterStatus] = useState<string>('all');

  // PDF preloader for hover optimization
  const { preloadPDF } = usePDFPreloader();

  // Helper function to format scanned date
  const formatScannedDate = (item: MailItem) => {
    // Prefer scanned_at if available, otherwise use created_at
    const dateToUse = item.scanned_at || item.created_at;
    if (!dateToUse) return null;

    // Handle both timestamp (number) and date string formats
    const date = typeof dateToUse === 'number' ? new Date(dateToUse) : new Date(dateToUse);
    return date.toLocaleDateString('en-GB', {
      day: 'numeric',
      month: 'short',
      year: 'numeric'
    });
  };

  // SWR hook for mail items with reduced polling to prevent 429 errors
  const { data: mailData, error: mailError, isLoading: mailLoading, mutate: refreshMail } = useSWR(
    '/api/mail-items',
    fetcher,
    {
<<<<<<< HEAD
      refreshInterval: 120000, // Poll every 2 minutes to prevent 429 errors
      revalidateOnFocus: true,
      revalidateOnReconnect: true,
      errorRetryCount: 2, // Reduced retry count
      errorRetryInterval: 10000, // Increased retry interval
      onErrorRetry: (error, key, config, revalidate, { retryCount }) => {
        // Don't retry on 429 errors - let them fail silently
        if (error.status === 429) {
          console.warn('Rate limited - skipping retry');
          return;
        }
        // Only retry up to 2 times for other errors
        if (retryCount >= 2) return;
        setTimeout(() => revalidate({ retryCount }), 10000);
      }
=======
      refreshInterval: 60000,
      revalidateOnFocus: false,
      revalidateOnReconnect: true,
      errorRetryCount: 2,
      errorRetryInterval: 10000,
>>>>>>> 850784a6
    }
  );

  // Load user profile
  useEffect(() => {
    const loadUserProfile = async () => {
      try {
        const token = getToken();
        if (!token) {
          onLogout();
          return;
        }

        const response = await fetch(`${API_BASE}/api/auth/whoami`, {
          headers: {
            'Authorization': `Bearer ${token}`,
            'Accept': 'application/json'
          },
          credentials: 'include'
        });

        if (response.ok) {
          const profile = await response.json();
          setUserProfile(profile.data);
        } else {
          onLogout();
        }
      } catch (error) {
        console.error('Failed to load user profile:', error);
        onLogout();
      } finally {
        setLoading(false);
      }
    };

    loadUserProfile();
<<<<<<< HEAD
  }, []);

  // Select/Deselect functions
  const toggleSelectMail = (id: string) => {
    setSelectedMail(prev =>
      prev.includes(id)
        ? prev.filter(mailId => mailId !== id)
        : [...prev, id]
    );
  };

  const toggleSelectAll = () => {
    if (selectedMail.length === mailItems.length) {
      setSelectedMail([]);
    } else {
      setSelectedMail(mailItems.map((item: MailItem) => String(item.id)));
    }
  };

  const isAllSelected = selectedMail.length === mailItems.length && mailItems.length > 0;
  const isSomeSelected = selectedMail.length > 0;

  // Check if selected items include HMRC or Companies House
  const selectedHasGovernment = selectedMail.some(id => {
    const item = mailItems.find((m: MailItem) => String(m.id) === id);
    return item?.tag === "HMRC" || item?.tag === "COMPANIES HOUSE";
  });

  // Mark mail item as read
  const markAsRead = useCallback(async (item: MailItem) => {
    try {
      const token = getToken();
      const headers: Record<string, string> = {
        'Accept': 'application/json',
        'Content-Type': 'application/json'
      };
      if (token) headers.Authorization = `Bearer ${token}`;

      const res = await fetch(`${API_BASE}/api/mail-items/${item.id}`, {
        method: 'PATCH',
        headers,
        body: JSON.stringify({ is_read: true })
      });

      if (res.ok) {
        // Update the SWR cache to reflect the change
        await refreshMail();
      }
    } catch (e) {
      console.error('Error marking item as read:', e);
      // Don't show error to user - this is a background operation
    }
  }, [refreshMail]);

  // Open handler - opens PDF modal and marks as read
  const onOpen = useCallback(async (item: MailItem) => {
    try {
      setSelectedMailForPDF(item);
      setShowPDFModal(true);

      // Auto-mark as read when opened (if not already read)
      if (!item.is_read) {
        await markAsRead(item);
      }
    } catch (err) {
      console.error('Error opening file:', err);
    }
  }, [markAsRead]);

  // Download handler - uses secure blob streaming
  const onDownload = useCallback(async (item: MailItem) => {
    try {
      await downloadFile(`${API_BASE}/api/mail-items/${item.id}/download`, `mail-item-${item.id}.pdf`);
    } catch (err) {
      console.error('Download failed:', err);
      alert('Unable to download file. Please try again.');
    }
  }, []);

  // Generate certificate handler
  const onGenerateCertificate = useCallback(async () => {
    try {
      if (certLoading) return;
      setCertLoading(true);
      const token = getToken();
      const response = await fetch(`${API_BASE}/api/profile/certificate`, {
        headers: {
          'Authorization': `Bearer ${token}`,
        },
        credentials: 'include'
      });

      if (response.ok) {
        const blob = await response.blob();
        const url = window.URL.createObjectURL(blob);
        const a = document.createElement('a');
        a.href = url;
        a.download = 'proof-of-address.pdf';
        document.body.appendChild(a);
        a.click();
        window.URL.revokeObjectURL(url);
        document.body.removeChild(a);

        toast({
          title: "Certificate Generated",
          description: "Your proof of address certificate has been downloaded.",
          durationMs: 3000,
        });
      } else {
        throw new Error('Failed to generate certificate');
      }
    } catch (error) {
      console.error('Error generating certificate:', error);
      toast({
        title: "Certificate Error",
        description: "Failed to generate certificate. Please try again.",
        variant: "destructive",
        durationMs: 5000,
      });
    } finally {
      setCertLoading(false);
    }
  }, [certLoading, toast]);

  // Forwarding handler
  const onForward = useCallback((item: MailItem) => {
    setSelectedMailForForwarding(item);
    setShowForwardingConfirmation(true);
  }, []);

  // Check if mail item can be forwarded
  const canForward = useCallback((item: MailItem) => {
    // Check basic forwarding eligibility
    if (isGDPRExpired(item) || item.status !== 'received') {
      return false;
    }

    // TEMPORARILY DISABLED: Allow forwarding even with incomplete address
    // TODO: Fix user's forwarding address in database
    return true;

    // Check if user has a complete forwarding address
    if (!userProfile?.forwarding_address) {
      return false;
    }

    // Parse the forwarding address using the same logic as the backend
    const addressLines = userProfile.forwarding_address.split('\n').filter((line: string) => line.trim() !== '');

    // Need at least 4 lines: name, address1, city/postal, country
    if (addressLines.length < 4) {
      return false;
    }

    const name = addressLines[0] || '';
    const address1 = addressLines[1] || '';
    const cityPostal = addressLines[addressLines.length - 2] || '';
    const country = addressLines[addressLines.length - 1] || '';

    const [city, postal] = cityPostal.split(',').map((s: string) => s.trim());

    // Check if all required fields are present (same as backend validation)
    if (!name || !address1 || !city || !postal) {
      return false;
    }

    return true;
  }, [userProfile?.forwarding_address]);

  // Check if mail item is GDPR expired (30+ days old)
  const isGDPRExpired = useCallback((item: MailItem) => {
    if (!item.received_date) return false;
    const receivedDate = new Date(item.received_date);
    const now = new Date();
    const daysDiff = Math.floor((now.getTime() - receivedDate.getTime()) / (1000 * 60 * 60 * 24));
    return daysDiff > 30;
  }, []);

  // Forwarding confirmation handler
  const handleForwardingConfirm = async (paymentMethod: 'monthly' | 'gocardless') => {
    if (!selectedMailForForwarding) return;

    try {
      const token = getToken();
      const response = await fetch(`${API_BASE}/api/forwarding/requests`, {
        method: 'POST',
        headers: {
          'Content-Type': 'application/json',
          ...(token ? { 'Authorization': `Bearer ${token}` } : {})
        },
        credentials: 'include',
        body: JSON.stringify({
          mail_item_id: selectedMailForForwarding.id,
          method: 'standard',
          reason: `Forwarding request via ${paymentMethod} payment method`
        })
      });

      if (response.ok) {
        toast({
          title: "Forwarding Request Created",
          description: "Your mail forwarding request has been submitted successfully.",
          durationMs: 3000,
        });

        // Refresh mail items to update status
        refreshMail();

        // Close modal
        setShowForwardingConfirmation(false);
        setSelectedMailForForwarding(null);
      } else {
        const errorData = await response.json().catch(() => ({}));
        const errorMessage = errorData.message || errorData.error || 'Failed to create forwarding request';

        toast({
          title: "Forwarding Request Failed",
          description: errorMessage,
          variant: "destructive",
          durationMs: 5000,
        });
      }
    } catch (error: any) {
      console.error('Forwarding error:', error);
      toast({
        title: "Forwarding Request Failed",
        description: error.message || "An unexpected error occurred. Please try again.",
        variant: "destructive",
        durationMs: 5000,
      });
    }
  };

  // Get user name helper
  const getUserName = () => {
    if (userProfile?.first_name && userProfile?.last_name) {
      return `${userProfile.first_name} ${userProfile.last_name}`;
    }
    if (userProfile?.first_name) {
      return userProfile.first_name;
    }
    if (userProfile?.email) {
      return userProfile.email.split('@')[0];
    }
    return "User"; // Final fallback
  };

  // Mock virtual address (you can replace this with real data)
  const virtualAddress = {
    line1: "71-75 Shelton Street",
    line2: "Covent Garden",
    city: "London",
    postcode: "WC2H 9JQ",
    country: "United Kingdom"
  };

  const handleRequestForwarding = (mailItem?: MailItem) => {
    console.log('[UI] handleRequestForwarding called', { mailItem: mailItem?.id, hasMailItem: !!mailItem });

    // If a specific mail item is provided, use it directly
    if (mailItem) {
      console.log('[UI] Processing specific mail item:', mailItem.id);
      if (!canForward(mailItem)) {
        console.log('[UI] Cannot forward mail item:', mailItem.id, 'GDPR expired:', isGDPRExpired(mailItem));
        toast({
          title: "Cannot Forward Mail",
          description: isGDPRExpired(mailItem)
            ? "This mail item is older than 30 days and cannot be forwarded due to GDPR compliance. You can still download it."
            : "This mail item cannot be forwarded at this time.",
          variant: "destructive",
          durationMs: 5000,
        });
        return;
      }
      console.log('[UI] Setting selected mail for forwarding and showing modal');
      setSelectedMailForForwarding(mailItem);
      setShowForwardingConfirmation(true);
      return;
=======
  }, [onLogout]);

  // Filter and search mail items
  const filteredMailItems = useMemo(() => {
    if (!mailData?.data) return [];
    
    let filtered = mailData.data;
    
    // Filter by status
    if (filterStatus !== 'all') {
      filtered = filtered.filter((item: MailItem) => {
        if (filterStatus === 'unread') return !item.is_read;
        if (filterStatus === 'read') return item.is_read;
        if (filterStatus === 'forwarded') return item.status === 'forwarded';
        return true;
      });
    }
    
    // Search filter
    if (searchTerm) {
      filtered = filtered.filter((item: MailItem) => 
        item.subject?.toLowerCase().includes(searchTerm.toLowerCase()) ||
        item.sender_name?.toLowerCase().includes(searchTerm.toLowerCase())
      );
    }
    
    return filtered;
  }, [mailData?.data, filterStatus, searchTerm]);

  // Handle mail selection
  const handleMailSelect = useCallback((mailId: string | number) => {
    setSelectedMail(prev => 
      prev.includes(mailId.toString()) 
        ? prev.filter(id => id !== mailId.toString())
        : [...prev, mailId.toString()]
    );
  }, []);

  // Handle select all
  const handleSelectAll = useCallback(() => {
    if (selectedMail.length === filteredMailItems.length) {
      setSelectedMail([]);
    } else {
      setSelectedMail(filteredMailItems.map((item: MailItem) => item.id.toString()));
>>>>>>> 850784a6
    }
  }, [selectedMail.length, filteredMailItems]);

<<<<<<< HEAD
    // Handle bulk forwarding
    if (selectedMail.length === 0) {
      toast({
        title: "No Items Selected",
        description: "Please select mail items to forward.",
        variant: "destructive",
        durationMs: 3000,
      });
      return;
    }

    const item = mailItems.find((item: MailItem) => selectedMail.includes(item.id.toString()));
    if (!item) return;

    if (!canForward(item)) {
      toast({
        title: "Cannot Forward Mail",
        description: isGDPRExpired(item)
          ? "This mail item is older than 30 days and cannot be forwarded due to GDPR compliance. You can still download it."
          : "This mail item cannot be forwarded at this time.",
        variant: "destructive",
        durationMs: 5000,
      });
      return;
    }
=======
  // Handle PDF viewing
  const handleViewPDF = useCallback((mailItem: MailItem) => {
    setSelectedMailForPDF(mailItem);
    setShowPDFModal(true);
  }, []);
>>>>>>> 850784a6

  // Handle forwarding
  const handleForwardMail = useCallback((mailItem: MailItem) => {
    setSelectedMailForForwarding(mailItem);
    setShowForwardingConfirmation(true);
<<<<<<< HEAD
  };
=======
  }, []);

  // Handle download certificate
  const handleDownloadCertificate = useCallback(async () => {
    setCertLoading(true);
    try {
      const token = getToken();
      const response = await fetch(`${API_BASE}/api/certificate`, {
        headers: {
          'Authorization': `Bearer ${token}`,
          'Accept': 'application/pdf'
        },
        credentials: 'include'
      });

      if (response.ok) {
        const blob = await response.blob();
        const url = URL.createObjectURL(blob);
        const a = document.createElement('a');
        a.href = url;
        a.download = 'vah-certificate.pdf';
        document.body.appendChild(a);
        a.click();
        document.body.removeChild(a);
        URL.revokeObjectURL(url);
        toast({
          title: "Certificate Downloaded",
          description: "Your business address certificate has been downloaded successfully.",
        });
      } else {
        throw new Error('Failed to download certificate');
      }
    } catch (error) {
      console.error('Certificate download error:', error);
      toast({
        title: "Download Failed",
        description: "Failed to download certificate. Please try again.",
        variant: "destructive",
      });
    } finally {
      setCertLoading(false);
    }
  }, [toast]);
>>>>>>> 850784a6

  if (loading) {
    return (
      <div className="min-h-screen bg-background">
        {/* Header Skeleton */}
        <div className="sticky top-0 z-30 bg-background/80 backdrop-blur-md border-b border-border/50">
          <div className="container-modern py-4">
            <div className="flex items-center justify-between">
              <div className="flex items-center gap-4">
                <div className="h-8 w-8 bg-muted/50 rounded-lg animate-pulse"></div>
                <div className="h-6 w-32 bg-muted/50 rounded-lg animate-pulse"></div>
              </div>
              <div className="flex items-center gap-4">
                <div className="h-9 w-24 bg-muted/50 rounded-lg animate-pulse"></div>
                <div className="h-9 w-20 bg-muted/50 rounded-lg animate-pulse"></div>
              </div>
            </div>
          </div>
        </div>

        {/* Stats Skeleton */}
        <section className="section-padding">
          <div className="container-modern">
            <DashboardStatsSkeleton />
          </div>
        </section>

        {/* Mail Items Skeleton */}
        <section className="section-padding bg-gradient-to-b from-muted/30 to-background">
          <div className="container-modern">
            <div className="max-w-6xl mx-auto">
              <div className="h-8 w-48 bg-muted/50 rounded-lg mb-8 animate-pulse"></div>
              <div className="space-y-4">
                {Array.from({ length: 5 }).map((_, i) => (
                  <MailItemSkeleton key={i} />
                ))}
              </div>
            </div>
          </div>
        </section>
      </div>
    );
  }

  return (
    <div className="min-h-screen bg-background">
<<<<<<< HEAD
      {/* Navigation Header */}
      <header className="border-b bg-background/95 backdrop-blur supports-[backdrop-filter]:bg-background/60">
        <div className="container mx-auto px-4">
          <div className="flex h-16 items-center justify-between">
            {/* Logo */}
            <div className="flex items-center gap-4">
              <VAHLogo onNavigate={onNavigate} size="md" showText={true} />
            </div>

            {/* Navigation Links */}
            <nav className="hidden md:flex items-center gap-6">
              <button
                onClick={() => onNavigate('billing')}
                className="flex items-center gap-2 text-sm font-medium text-muted-foreground hover:text-foreground transition-colors"
              >
                <CreditCard className="h-4 w-4" />
                Billing
              </button>
              <button
                onClick={() => onNavigate('settings')}
                className="flex items-center gap-2 text-sm font-medium text-muted-foreground hover:text-foreground transition-colors"
              >
                <Settings className="h-4 w-4" />
                Settings
              </button>
              <button
                onClick={() => onNavigate('help')}
                className="flex items-center gap-2 text-sm font-medium text-muted-foreground hover:text-foreground transition-colors"
              >
                <HelpCircle className="h-4 w-4" />
                Help
              </button>
            </nav>

            {/* User Menu */}
            <div className="flex items-center gap-4">
              <div className="hidden sm:block text-sm">
                <p className="font-medium">{getUserName()}</p>
                <p className="text-xs text-muted-foreground">{userProfile?.email}</p>
=======
      {/* Header */}
      <header className="sticky top-0 z-30 bg-background/80 backdrop-blur-md border-b border-border/50">
        <div className="container-modern py-4">
          <div className="flex items-center justify-between">
            <div className="flex items-center gap-4">
              {onGoBack && (
                <Button
                  variant="ghost"
                  size="sm"
                  onClick={onGoBack}
                  className="btn-outline"
                >
                  <ArrowLeft className="h-4 w-4 mr-2" />
                  Back
                </Button>
              )}
              <VAHLogo href="/" size="sm" showText={true} />
            </div>
            
            <div className="flex items-center gap-4">
              <Button
                variant="ghost"
                size="sm"
                onClick={() => onNavigate('help')}
                className="btn-outline"
              >
                <HelpCircle className="h-4 w-4 mr-2" />
                Help
              </Button>
              <Button
                variant="ghost"
                size="sm"
                onClick={onLogout}
                className="btn-outline"
              >
                <LogOut className="h-4 w-4 mr-2" />
                Logout
              </Button>
            </div>
          </div>
        </div>
      </header>

      <div className="container-modern py-8">
        {/* Welcome Section */}
        <div className="mb-8">
          <h1 className="text-3xl font-bold mb-2">
            Welcome back, <span className="text-gradient">{userProfile?.first_name || 'User'}</span>
          </h1>
          <p className="text-muted-foreground">
            Manage your London business address and mail forwarding services.
          </p>
        </div>

        {/* Stats Cards */}
        <div className="grid gap-6 md:grid-cols-4 mb-8">
          <Card className="card-modern">
            <CardContent className="p-6">
              <div className="flex items-center gap-4">
                <div className="w-12 h-12 bg-gradient-to-br from-primary to-primary rounded-xl flex items-center justify-center">
                  <Mail className="h-6 w-6 text-white" />
                </div>
                <div>
                  <p className="text-2xl font-bold">{filteredMailItems.length}</p>
                  <p className="text-sm text-muted-foreground">Total Mail Items</p>
                </div>
              </div>
            </CardContent>
          </Card>

          <Card className="card-modern">
            <CardContent className="p-6">
              <div className="flex items-center gap-4">
                <div className="w-12 h-12 bg-gradient-to-br from-secondary to-secondary/90 rounded-xl flex items-center justify-center">
                  <Eye className="h-6 w-6 text-white" />
                </div>
                <div>
                  <p className="text-2xl font-bold">
                    {filteredMailItems.filter((item: MailItem) => !item.is_read).length}
                  </p>
                  <p className="text-sm text-muted-foreground">Unread Items</p>
                </div>
              </div>
            </CardContent>
          </Card>

          <Card className="card-modern">
            <CardContent className="p-6">
              <div className="flex items-center gap-4">
                <div className="w-12 h-12 bg-gradient-to-br from-primary to-secondary rounded-xl flex items-center justify-center">
                  <Truck className="h-6 w-6 text-white" />
                </div>
                <div>
                  <p className="text-2xl font-bold">
                    {filteredMailItems.filter((item: MailItem) => item.status === 'forwarded').length}
                  </p>
                  <p className="text-sm text-muted-foreground">Forwarded Items</p>
                </div>
              </div>
            </CardContent>
          </Card>

          <Card className="card-modern">
            <CardContent className="p-6">
              <div className="flex items-center gap-4">
                <div className="w-12 h-12 bg-gradient-to-br from-secondary to-primary rounded-xl flex items-center justify-center">
                  <Building2 className="h-6 w-6 text-white" />
                </div>
                <div>
                  <p className="text-2xl font-bold">Active</p>
                  <p className="text-sm text-muted-foreground">Service Status</p>
                </div>
              </div>
            </CardContent>
          </Card>
        </div>

        {/* Quick Actions */}
        <div className="mb-8">
          <h2 className="text-xl font-semibold mb-4">Quick Actions</h2>
          <div className="flex flex-wrap gap-4">
            <Button
              onClick={handleDownloadCertificate}
              disabled={certLoading}
              className="btn-primary"
            >
              {certLoading ? (
                <>
                  <RefreshCw className="mr-2 h-4 w-4 animate-spin" />
                  Generating...
                </>
              ) : (
                <>
                  <FileCheck className="mr-2 h-4 w-4" />
                  Download Certificate
                </>
              )}
            </Button>
            
            <Button
              onClick={() => refreshMail()}
              disabled={mailLoading}
              variant="outline"
              className="btn-outline"
            >
              <RefreshCw className={`mr-2 h-4 w-4 ${mailLoading ? 'animate-spin' : ''}`} />
              Refresh Mail
            </Button>
          </div>
        </div>

        {/* Mail Management */}
        <Card className="card-modern">
          <CardHeader>
            <div className="flex items-center justify-between">
              <CardTitle className="text-xl">Mail Management</CardTitle>
              <div className="flex items-center gap-2">
                <Button
                  variant="ghost"
                  size="sm"
                  onClick={handleSelectAll}
                  className="btn-outline"
                >
                  {selectedMail.length === filteredMailItems.length ? (
                    <CheckSquare className="h-4 w-4 mr-2" />
                  ) : (
                    <Square className="h-4 w-4 mr-2" />
                  )}
                  Select All
                </Button>
>>>>>>> 850784a6
              </div>
              <Button
                variant="outline"
                size="sm"
                onClick={onLogout}
                className="flex items-center gap-2"
              >
                <LogOut className="h-4 w-4" />
                <span className="hidden sm:inline">Logout</span>
              </Button>
            </div>
<<<<<<< HEAD
          </div>
        </div>
      </header>

      {/* Main Content */}
      <main className="container mx-auto px-4 py-8">

        {/* Welcome Message */}
        <div className="mb-8">
          <h1 className="mb-2">Welcome back, {getUserName()}</h1>
          <p className="text-muted-foreground">Manage your mail and business address</p>
        </div>

        {/* Two Column Layout: Main content + Sidebar */}
        <div className="grid grid-cols-1 lg:grid-cols-[1fr_320px] gap-8">

          {/* Left Column - Main Content */}
          <div className="space-y-6">

            {/* Mail Inbox Section */}
            <Card>
              <CardHeader>
                <div className="flex flex-col sm:flex-row sm:items-center justify-between gap-4">
                  <div className="flex flex-col gap-2">
                    <div className="flex items-center gap-3">
                      <Mail className="h-5 w-5 text-primary" />
                      <CardTitle>Mail Inbox</CardTitle>
                      <Badge variant="secondary">{totalItems} items</Badge>
                      {mailLoading && <RefreshCw className="h-4 w-4 animate-spin" />}
                    </div>
                    <p className="text-sm text-muted-foreground hidden sm:block">
                      Click on any mail item to view full details and scans
                    </p>
                  </div>

                  {/* Bulk Actions - Show when items selected */}
                  {isSomeSelected && (
                    <div className="flex flex-wrap items-center gap-2">
                      <Badge variant="default" className="text-sm">
                        {selectedMail.length} selected
                      </Badge>
                      <Button size="sm" variant="outline">
                        <Download className="h-4 w-4 mr-2" />
                        Download Selected
                      </Button>
                      <Button size="sm" variant="default" onClick={() => handleRequestForwarding()}>
                        <Truck className="h-4 w-4 mr-2" />
                        Request Forwarding
                      </Button>
                    </div>
                  )}
=======
          </CardHeader>
          <CardContent>
            {/* Search and Filter */}
            <div className="flex flex-col sm:flex-row gap-4 mb-6">
              <div className="relative flex-1">
                <Search className="absolute left-3 top-1/2 transform -translate-y-1/2 h-4 w-4 text-muted-foreground" />
                <input
                  type="text"
                  placeholder="Search mail items..."
                  value={searchTerm}
                  onChange={(e) => setSearchTerm(e.target.value)}
                  className="w-full pl-10 pr-4 py-2 border border-border rounded-xl bg-background focus:ring-2 focus:ring-primary/50 focus:border-primary transition-all duration-200"
                />
              </div>
              
              <select
                value={filterStatus}
                onChange={(e) => setFilterStatus(e.target.value)}
                className="px-4 py-2 border border-border rounded-xl bg-background focus:ring-2 focus:ring-primary/50 focus:border-primary transition-all duration-200"
              >
                <option value="all">All Items</option>
                <option value="unread">Unread</option>
                <option value="read">Read</option>
                <option value="forwarded">Forwarded</option>
              </select>
            </div>

            {/* Mail Items List */}
            <div className="space-y-4">
              {mailLoading ? (
                <div className="text-center py-8">
                  <RefreshCw className="h-6 w-6 animate-spin mx-auto mb-2 text-primary" />
                  <p className="text-muted-foreground">Loading mail items...</p>
>>>>>>> 850784a6
                </div>
              ) : mailError ? (
                <Alert>
                  <AlertCircle className="h-4 w-4" />
                  <AlertDescription>
                    Failed to load mail items. Please try again.
                  </AlertDescription>
                </Alert>
              ) : filteredMailItems.length === 0 ? (
                <div className="text-center py-8">
                  <Mail className="h-12 w-12 mx-auto mb-4 text-muted-foreground" />
                  <p className="text-muted-foreground">No mail items found.</p>
                </div>
              ) : (
                filteredMailItems.map((item: MailItem) => (
                  <div
                    key={item.id}
                    className={`p-4 border border-border rounded-xl transition-all duration-200 hover:shadow-md ${
                      selectedMail.includes(item.id.toString()) ? 'bg-primary/5 border-primary/50' : 'bg-card'
                    }`}
                  >
<<<<<<< HEAD
                    {isAllSelected ? (
                      <>
                        <CheckSquare className="h-4 w-4 mr-2 text-primary" />
                        Deselect All ({mailItems.length})
                      </>
                    ) : (
                      <>
                        <Square className="h-4 w-4 mr-2" />
                        Select All ({mailItems.length})
                      </>
                    )}
                  </Button>
                </div>

                {/* Error State */}
                {mailError ? (
                  <div className="px-6 py-12 text-center">
                    <AlertCircle className="h-12 w-12 mx-auto mb-4 text-destructive opacity-50" />
                    <h3 className="font-medium mb-2">Failed to load mail</h3>
                    <p className="text-sm text-muted-foreground mb-4">
                      {mailError.message}
                    </p>
                    <Button onClick={() => refreshMail()}>
                      <RefreshCw className="h-4 w-4 mr-2" />
                      Try Again
                    </Button>
                  </div>
                ) : mailItems.length === 0 ? (
                  /* Empty State */
                  <div className="px-6 py-12 text-center">
                    <Mail className="h-12 w-12 mx-auto mb-4 text-muted-foreground opacity-50" />
                    <h3 className="font-medium mb-2">No mail yet</h3>
                    <p className="text-sm text-muted-foreground">
                      Your mail will appear here when it arrives at your virtual address
                    </p>
                  </div>
                ) : (
                  <MailManagement
                    mailItems={mailItems}
                    onRefresh={refreshMail}
                    onOpen={onOpen}
                    onDownload={onDownload}
                    onForward={handleRequestForwarding}
                    formatScannedDate={formatScannedDate}
                  />
                )}
              </CardContent>
            </Card>

            {/* Free Forwarding Notice */}
            <Alert className="border-primary/30 bg-primary/5">
              <AlertCircle className="h-4 w-4 text-primary" />
              <AlertDescription>
                <strong className="text-foreground">Free Forwarding:</strong> All mail from HMRC and Companies House is forwarded to you at no extra charge. Select these items and use "Request Forwarding" to process them.
              </AlertDescription>
            </Alert>

            {/* Bulk Actions Notice - Mobile */}
            {isSomeSelected && (
              <Card className="sm:hidden border-primary/30 bg-primary/5">
                <CardContent className="p-4">
                  <div className="flex items-center justify-between gap-3 mb-3">
                    <div className="flex items-center gap-2">
                      <CheckSquare className="h-4 w-4 text-primary" />
                      <span className="font-medium">{selectedMail.length} items selected</span>
                    </div>
                    <Button size="sm" variant="ghost" onClick={() => setSelectedMail([])}>
                      Clear
                    </Button>
                  </div>

                  <div className="grid grid-cols-1 gap-2">
                    <Button size="default" variant="outline" className="w-full h-10">
                      <Download className="h-4 w-4 mr-2" />
                      Download Selected ({selectedMail.length})
                    </Button>
                    <Button size="default" variant="default" className="w-full h-10" onClick={() => handleRequestForwarding()}>
                      <Truck className="h-4 w-4 mr-2" />
                      Request Forwarding
                    </Button>
                  </div>
                </CardContent>
              </Card>
            )}

            {/* Help Text */}
            <div className="text-center py-6 space-y-2">
              <p className="text-sm text-muted-foreground">
                Need help? Visit our <button onClick={() => onNavigate('help')} className="text-primary hover:underline">Help Center</button> or <button onClick={() => onNavigate('dashboard-support')} className="text-primary hover:underline">Contact Support</button>
              </p>
            </div>
          </div>

          {/* Right Column - Virtual Address Sidebar */}
          <aside className="lg:sticky lg:top-20 lg:self-start">
            <Card className="border-0">
              <CardHeader className="pb-3 border border-primary/20 rounded-lg">
                <div className="flex items-center gap-2">
                  <div className="p-1.5 bg-primary/10 rounded-lg">
                    <Building2 className="h-4 w-4 text-primary" />
                  </div>
                  <div className="flex-1 min-w-0">
                    <CardTitle className="text-sm truncate">Your Virtual Business Address</CardTitle>
                  </div>
                </div>
              </CardHeader>
              <CardContent className="space-y-3 pt-3">
                {/* Address Display */}
                <div className="bg-muted/50 rounded-lg p-2.5 space-y-0.5">
                  <p className="text-xs font-medium">{virtualAddress.line1}</p>
                  <p className="text-xs font-medium">{virtualAddress.line2}</p>
                  <p className="text-xs font-medium">{virtualAddress.city}</p>
                  <p className="text-xs font-medium">{virtualAddress.postcode}</p>
                  <p className="text-xs font-medium">{virtualAddress.country}</p>
                </div>
=======
                    <div className="flex items-center gap-4">
                      <button
                        onClick={() => handleMailSelect(item.id)}
                        className="p-1 hover:bg-muted rounded"
                      >
                        {selectedMail.includes(item.id.toString()) ? (
                          <CheckSquare className="h-4 w-4 text-primary" />
                        ) : (
                          <Square className="h-4 w-4 text-muted-foreground" />
                        )}
                      </button>
                      
                      <div className="flex-1 min-w-0">
                        <div className="flex items-center gap-2 mb-1">
                          <h3 className={`font-medium truncate ${!item.is_read ? 'font-semibold' : ''}`}>
                            {item.subject || 'No Subject'}
                          </h3>
                          {!item.is_read && (
                            <Badge variant="secondary" className="bg-primary/20 text-primary">
                              New
                            </Badge>
                          )}
                          {item.status === 'forwarded' && (
                            <Badge variant="secondary" className="bg-secondary/20 text-secondary">
                              Forwarded
                            </Badge>
                          )}
                        </div>
                        <p className="text-sm text-muted-foreground truncate">
                          From: {item.sender_name || 'Unknown Sender'}
                        </p>
                        <p className="text-xs text-muted-foreground">
                          {item.received_date || item.received_at || item.created_at}
                        </p>
                      </div>
                      
                      <div className="flex items-center gap-2">
                        <Button
                          variant="ghost"
                          size="sm"
                          onClick={() => handleViewPDF(item)}
                          className="btn-outline"
                        >
                          <Eye className="h-4 w-4" />
                        </Button>
                        <Button
                          variant="ghost"
                          size="sm"
                          onClick={() => handleForwardMail(item)}
                          className="btn-outline"
                        >
                          <Truck className="h-4 w-4" />
                        </Button>
                      </div>
                    </div>
                  </div>
                ))
              )}
            </div>
          </CardContent>
        </Card>
      </div>
>>>>>>> 850784a6

      {/* Modals */}
      {showPDFModal && selectedMailForPDF && (
        <PDFViewerModal
          mailItemId={selectedMailForPDF.id.toString()}
          onClose={() => {
            setShowPDFModal(false);
            setSelectedMailForPDF(null);
          }}
        />
      )}

<<<<<<< HEAD
        </div>
      </main>

      {/* PDF Viewer Modal */}
      <PDFViewerModal
        isOpen={showPDFModal}
        onClose={() => setShowPDFModal(false)}
        mailItemId={selectedMailForPDF?.id ? Number(selectedMailForPDF.id) : null}
        mailItemSubject={selectedMailForPDF?.subject || 'Mail Preview'}
        useBlobFallback
      />

      {/* Forwarding Confirmation Modal */}
=======
>>>>>>> 850784a6
      {showForwardingConfirmation && selectedMailForForwarding && (
        <ForwardingConfirmationModal
          mailItem={selectedMailForForwarding}
          onClose={() => {
            setShowForwardingConfirmation(false);
            setSelectedMailForForwarding(null);
          }}
          onConfirm={async () => {
            setShowForwardingConfirmation(false);
            setSelectedMailForForwarding(null);
            refreshMail();
          }}
        />
      )}
    </div>
  );
}<|MERGE_RESOLUTION|>--- conflicted
+++ resolved
@@ -2,7 +2,6 @@
 
 import { useState, useEffect, useCallback, useMemo } from "react";
 import useSWR from 'swr';
-import { getToken } from '@/lib/token-manager';
 import {
   Building2,
   FileCheck,
@@ -35,12 +34,7 @@
 import { ForwardingConfirmationModal } from "./ForwardingConfirmationModal";
 import { VAHLogo } from "./VAHLogo";
 import { useToast } from "./ui/use-toast";
-<<<<<<< HEAD
-import { MailManagement } from "./MailManagement";
-import { usePDFPreloader } from "@/hooks/usePDFPreloader";
-=======
 import { DashboardStatsSkeleton, MailItemSkeleton, TableSkeleton } from "./ui/skeleton";
->>>>>>> 850784a6
 
 interface UserDashboardProps {
   onLogout: () => void;
@@ -51,7 +45,11 @@
 // API configuration
 const API_BASE = process.env.NEXT_PUBLIC_API_URL || 'https://vah-api-staging.onrender.com';
 
-// Token helper is imported from @/lib/token-manager
+// Token helper
+const getToken = () => {
+  if (typeof window === 'undefined') return '';
+  return localStorage.getItem('vah_jwt') || '';
+};
 
 // SWR fetcher function
 const fetcher = (url: string) => {
@@ -63,12 +61,7 @@
     headers,
     credentials: 'include'
   }).then(r => {
-    if (!r.ok) {
-      // Create error with status for better handling
-      const error = new Error(`HTTP ${r.status}`);
-      (error as any).status = r.status;
-      throw error;
-    }
+    if (!r.ok) throw new Error(`HTTP ${r.status}`);
     return r.json();
   });
 };
@@ -79,12 +72,13 @@
   subject?: string;
   sender_name?: string;
   received_date?: string;
+  received_at?: string;
   status?: string;
   tag?: string;
   is_read?: boolean;
   created_at?: string;
-  scanned_at?: string;
   file_url?: string;
+  gdpr_expired?: boolean;
 }
 
 export function UserDashboard({ onLogout, onNavigate, onGoBack }: UserDashboardProps) {
@@ -100,52 +94,16 @@
   const [searchTerm, setSearchTerm] = useState('');
   const [filterStatus, setFilterStatus] = useState<string>('all');
 
-  // PDF preloader for hover optimization
-  const { preloadPDF } = usePDFPreloader();
-
-  // Helper function to format scanned date
-  const formatScannedDate = (item: MailItem) => {
-    // Prefer scanned_at if available, otherwise use created_at
-    const dateToUse = item.scanned_at || item.created_at;
-    if (!dateToUse) return null;
-
-    // Handle both timestamp (number) and date string formats
-    const date = typeof dateToUse === 'number' ? new Date(dateToUse) : new Date(dateToUse);
-    return date.toLocaleDateString('en-GB', {
-      day: 'numeric',
-      month: 'short',
-      year: 'numeric'
-    });
-  };
-
-  // SWR hook for mail items with reduced polling to prevent 429 errors
+  // SWR hook for mail items with optimized polling
   const { data: mailData, error: mailError, isLoading: mailLoading, mutate: refreshMail } = useSWR(
     '/api/mail-items',
     fetcher,
     {
-<<<<<<< HEAD
-      refreshInterval: 120000, // Poll every 2 minutes to prevent 429 errors
-      revalidateOnFocus: true,
-      revalidateOnReconnect: true,
-      errorRetryCount: 2, // Reduced retry count
-      errorRetryInterval: 10000, // Increased retry interval
-      onErrorRetry: (error, key, config, revalidate, { retryCount }) => {
-        // Don't retry on 429 errors - let them fail silently
-        if (error.status === 429) {
-          console.warn('Rate limited - skipping retry');
-          return;
-        }
-        // Only retry up to 2 times for other errors
-        if (retryCount >= 2) return;
-        setTimeout(() => revalidate({ retryCount }), 10000);
-      }
-=======
       refreshInterval: 60000,
       revalidateOnFocus: false,
       revalidateOnReconnect: true,
       errorRetryCount: 2,
       errorRetryInterval: 10000,
->>>>>>> 850784a6
     }
   );
 
@@ -182,286 +140,6 @@
     };
 
     loadUserProfile();
-<<<<<<< HEAD
-  }, []);
-
-  // Select/Deselect functions
-  const toggleSelectMail = (id: string) => {
-    setSelectedMail(prev =>
-      prev.includes(id)
-        ? prev.filter(mailId => mailId !== id)
-        : [...prev, id]
-    );
-  };
-
-  const toggleSelectAll = () => {
-    if (selectedMail.length === mailItems.length) {
-      setSelectedMail([]);
-    } else {
-      setSelectedMail(mailItems.map((item: MailItem) => String(item.id)));
-    }
-  };
-
-  const isAllSelected = selectedMail.length === mailItems.length && mailItems.length > 0;
-  const isSomeSelected = selectedMail.length > 0;
-
-  // Check if selected items include HMRC or Companies House
-  const selectedHasGovernment = selectedMail.some(id => {
-    const item = mailItems.find((m: MailItem) => String(m.id) === id);
-    return item?.tag === "HMRC" || item?.tag === "COMPANIES HOUSE";
-  });
-
-  // Mark mail item as read
-  const markAsRead = useCallback(async (item: MailItem) => {
-    try {
-      const token = getToken();
-      const headers: Record<string, string> = {
-        'Accept': 'application/json',
-        'Content-Type': 'application/json'
-      };
-      if (token) headers.Authorization = `Bearer ${token}`;
-
-      const res = await fetch(`${API_BASE}/api/mail-items/${item.id}`, {
-        method: 'PATCH',
-        headers,
-        body: JSON.stringify({ is_read: true })
-      });
-
-      if (res.ok) {
-        // Update the SWR cache to reflect the change
-        await refreshMail();
-      }
-    } catch (e) {
-      console.error('Error marking item as read:', e);
-      // Don't show error to user - this is a background operation
-    }
-  }, [refreshMail]);
-
-  // Open handler - opens PDF modal and marks as read
-  const onOpen = useCallback(async (item: MailItem) => {
-    try {
-      setSelectedMailForPDF(item);
-      setShowPDFModal(true);
-
-      // Auto-mark as read when opened (if not already read)
-      if (!item.is_read) {
-        await markAsRead(item);
-      }
-    } catch (err) {
-      console.error('Error opening file:', err);
-    }
-  }, [markAsRead]);
-
-  // Download handler - uses secure blob streaming
-  const onDownload = useCallback(async (item: MailItem) => {
-    try {
-      await downloadFile(`${API_BASE}/api/mail-items/${item.id}/download`, `mail-item-${item.id}.pdf`);
-    } catch (err) {
-      console.error('Download failed:', err);
-      alert('Unable to download file. Please try again.');
-    }
-  }, []);
-
-  // Generate certificate handler
-  const onGenerateCertificate = useCallback(async () => {
-    try {
-      if (certLoading) return;
-      setCertLoading(true);
-      const token = getToken();
-      const response = await fetch(`${API_BASE}/api/profile/certificate`, {
-        headers: {
-          'Authorization': `Bearer ${token}`,
-        },
-        credentials: 'include'
-      });
-
-      if (response.ok) {
-        const blob = await response.blob();
-        const url = window.URL.createObjectURL(blob);
-        const a = document.createElement('a');
-        a.href = url;
-        a.download = 'proof-of-address.pdf';
-        document.body.appendChild(a);
-        a.click();
-        window.URL.revokeObjectURL(url);
-        document.body.removeChild(a);
-
-        toast({
-          title: "Certificate Generated",
-          description: "Your proof of address certificate has been downloaded.",
-          durationMs: 3000,
-        });
-      } else {
-        throw new Error('Failed to generate certificate');
-      }
-    } catch (error) {
-      console.error('Error generating certificate:', error);
-      toast({
-        title: "Certificate Error",
-        description: "Failed to generate certificate. Please try again.",
-        variant: "destructive",
-        durationMs: 5000,
-      });
-    } finally {
-      setCertLoading(false);
-    }
-  }, [certLoading, toast]);
-
-  // Forwarding handler
-  const onForward = useCallback((item: MailItem) => {
-    setSelectedMailForForwarding(item);
-    setShowForwardingConfirmation(true);
-  }, []);
-
-  // Check if mail item can be forwarded
-  const canForward = useCallback((item: MailItem) => {
-    // Check basic forwarding eligibility
-    if (isGDPRExpired(item) || item.status !== 'received') {
-      return false;
-    }
-
-    // TEMPORARILY DISABLED: Allow forwarding even with incomplete address
-    // TODO: Fix user's forwarding address in database
-    return true;
-
-    // Check if user has a complete forwarding address
-    if (!userProfile?.forwarding_address) {
-      return false;
-    }
-
-    // Parse the forwarding address using the same logic as the backend
-    const addressLines = userProfile.forwarding_address.split('\n').filter((line: string) => line.trim() !== '');
-
-    // Need at least 4 lines: name, address1, city/postal, country
-    if (addressLines.length < 4) {
-      return false;
-    }
-
-    const name = addressLines[0] || '';
-    const address1 = addressLines[1] || '';
-    const cityPostal = addressLines[addressLines.length - 2] || '';
-    const country = addressLines[addressLines.length - 1] || '';
-
-    const [city, postal] = cityPostal.split(',').map((s: string) => s.trim());
-
-    // Check if all required fields are present (same as backend validation)
-    if (!name || !address1 || !city || !postal) {
-      return false;
-    }
-
-    return true;
-  }, [userProfile?.forwarding_address]);
-
-  // Check if mail item is GDPR expired (30+ days old)
-  const isGDPRExpired = useCallback((item: MailItem) => {
-    if (!item.received_date) return false;
-    const receivedDate = new Date(item.received_date);
-    const now = new Date();
-    const daysDiff = Math.floor((now.getTime() - receivedDate.getTime()) / (1000 * 60 * 60 * 24));
-    return daysDiff > 30;
-  }, []);
-
-  // Forwarding confirmation handler
-  const handleForwardingConfirm = async (paymentMethod: 'monthly' | 'gocardless') => {
-    if (!selectedMailForForwarding) return;
-
-    try {
-      const token = getToken();
-      const response = await fetch(`${API_BASE}/api/forwarding/requests`, {
-        method: 'POST',
-        headers: {
-          'Content-Type': 'application/json',
-          ...(token ? { 'Authorization': `Bearer ${token}` } : {})
-        },
-        credentials: 'include',
-        body: JSON.stringify({
-          mail_item_id: selectedMailForForwarding.id,
-          method: 'standard',
-          reason: `Forwarding request via ${paymentMethod} payment method`
-        })
-      });
-
-      if (response.ok) {
-        toast({
-          title: "Forwarding Request Created",
-          description: "Your mail forwarding request has been submitted successfully.",
-          durationMs: 3000,
-        });
-
-        // Refresh mail items to update status
-        refreshMail();
-
-        // Close modal
-        setShowForwardingConfirmation(false);
-        setSelectedMailForForwarding(null);
-      } else {
-        const errorData = await response.json().catch(() => ({}));
-        const errorMessage = errorData.message || errorData.error || 'Failed to create forwarding request';
-
-        toast({
-          title: "Forwarding Request Failed",
-          description: errorMessage,
-          variant: "destructive",
-          durationMs: 5000,
-        });
-      }
-    } catch (error: any) {
-      console.error('Forwarding error:', error);
-      toast({
-        title: "Forwarding Request Failed",
-        description: error.message || "An unexpected error occurred. Please try again.",
-        variant: "destructive",
-        durationMs: 5000,
-      });
-    }
-  };
-
-  // Get user name helper
-  const getUserName = () => {
-    if (userProfile?.first_name && userProfile?.last_name) {
-      return `${userProfile.first_name} ${userProfile.last_name}`;
-    }
-    if (userProfile?.first_name) {
-      return userProfile.first_name;
-    }
-    if (userProfile?.email) {
-      return userProfile.email.split('@')[0];
-    }
-    return "User"; // Final fallback
-  };
-
-  // Mock virtual address (you can replace this with real data)
-  const virtualAddress = {
-    line1: "71-75 Shelton Street",
-    line2: "Covent Garden",
-    city: "London",
-    postcode: "WC2H 9JQ",
-    country: "United Kingdom"
-  };
-
-  const handleRequestForwarding = (mailItem?: MailItem) => {
-    console.log('[UI] handleRequestForwarding called', { mailItem: mailItem?.id, hasMailItem: !!mailItem });
-
-    // If a specific mail item is provided, use it directly
-    if (mailItem) {
-      console.log('[UI] Processing specific mail item:', mailItem.id);
-      if (!canForward(mailItem)) {
-        console.log('[UI] Cannot forward mail item:', mailItem.id, 'GDPR expired:', isGDPRExpired(mailItem));
-        toast({
-          title: "Cannot Forward Mail",
-          description: isGDPRExpired(mailItem)
-            ? "This mail item is older than 30 days and cannot be forwarded due to GDPR compliance. You can still download it."
-            : "This mail item cannot be forwarded at this time.",
-          variant: "destructive",
-          durationMs: 5000,
-        });
-        return;
-      }
-      console.log('[UI] Setting selected mail for forwarding and showing modal');
-      setSelectedMailForForwarding(mailItem);
-      setShowForwardingConfirmation(true);
-      return;
-=======
   }, [onLogout]);
 
   // Filter and search mail items
@@ -506,51 +184,19 @@
       setSelectedMail([]);
     } else {
       setSelectedMail(filteredMailItems.map((item: MailItem) => item.id.toString()));
->>>>>>> 850784a6
     }
   }, [selectedMail.length, filteredMailItems]);
 
-<<<<<<< HEAD
-    // Handle bulk forwarding
-    if (selectedMail.length === 0) {
-      toast({
-        title: "No Items Selected",
-        description: "Please select mail items to forward.",
-        variant: "destructive",
-        durationMs: 3000,
-      });
-      return;
-    }
-
-    const item = mailItems.find((item: MailItem) => selectedMail.includes(item.id.toString()));
-    if (!item) return;
-
-    if (!canForward(item)) {
-      toast({
-        title: "Cannot Forward Mail",
-        description: isGDPRExpired(item)
-          ? "This mail item is older than 30 days and cannot be forwarded due to GDPR compliance. You can still download it."
-          : "This mail item cannot be forwarded at this time.",
-        variant: "destructive",
-        durationMs: 5000,
-      });
-      return;
-    }
-=======
   // Handle PDF viewing
   const handleViewPDF = useCallback((mailItem: MailItem) => {
     setSelectedMailForPDF(mailItem);
     setShowPDFModal(true);
   }, []);
->>>>>>> 850784a6
 
   // Handle forwarding
   const handleForwardMail = useCallback((mailItem: MailItem) => {
     setSelectedMailForForwarding(mailItem);
     setShowForwardingConfirmation(true);
-<<<<<<< HEAD
-  };
-=======
   }, []);
 
   // Handle download certificate
@@ -594,7 +240,6 @@
       setCertLoading(false);
     }
   }, [toast]);
->>>>>>> 850784a6
 
   if (loading) {
     return (
@@ -641,47 +286,6 @@
 
   return (
     <div className="min-h-screen bg-background">
-<<<<<<< HEAD
-      {/* Navigation Header */}
-      <header className="border-b bg-background/95 backdrop-blur supports-[backdrop-filter]:bg-background/60">
-        <div className="container mx-auto px-4">
-          <div className="flex h-16 items-center justify-between">
-            {/* Logo */}
-            <div className="flex items-center gap-4">
-              <VAHLogo onNavigate={onNavigate} size="md" showText={true} />
-            </div>
-
-            {/* Navigation Links */}
-            <nav className="hidden md:flex items-center gap-6">
-              <button
-                onClick={() => onNavigate('billing')}
-                className="flex items-center gap-2 text-sm font-medium text-muted-foreground hover:text-foreground transition-colors"
-              >
-                <CreditCard className="h-4 w-4" />
-                Billing
-              </button>
-              <button
-                onClick={() => onNavigate('settings')}
-                className="flex items-center gap-2 text-sm font-medium text-muted-foreground hover:text-foreground transition-colors"
-              >
-                <Settings className="h-4 w-4" />
-                Settings
-              </button>
-              <button
-                onClick={() => onNavigate('help')}
-                className="flex items-center gap-2 text-sm font-medium text-muted-foreground hover:text-foreground transition-colors"
-              >
-                <HelpCircle className="h-4 w-4" />
-                Help
-              </button>
-            </nav>
-
-            {/* User Menu */}
-            <div className="flex items-center gap-4">
-              <div className="hidden sm:block text-sm">
-                <p className="font-medium">{getUserName()}</p>
-                <p className="text-xs text-muted-foreground">{userProfile?.email}</p>
-=======
       {/* Header */}
       <header className="sticky top-0 z-30 bg-background/80 backdrop-blur-md border-b border-border/50">
         <div className="container-modern py-4">
@@ -852,71 +456,8 @@
                   )}
                   Select All
                 </Button>
->>>>>>> 850784a6
-              </div>
-              <Button
-                variant="outline"
-                size="sm"
-                onClick={onLogout}
-                className="flex items-center gap-2"
-              >
-                <LogOut className="h-4 w-4" />
-                <span className="hidden sm:inline">Logout</span>
-              </Button>
+              </div>
             </div>
-<<<<<<< HEAD
-          </div>
-        </div>
-      </header>
-
-      {/* Main Content */}
-      <main className="container mx-auto px-4 py-8">
-
-        {/* Welcome Message */}
-        <div className="mb-8">
-          <h1 className="mb-2">Welcome back, {getUserName()}</h1>
-          <p className="text-muted-foreground">Manage your mail and business address</p>
-        </div>
-
-        {/* Two Column Layout: Main content + Sidebar */}
-        <div className="grid grid-cols-1 lg:grid-cols-[1fr_320px] gap-8">
-
-          {/* Left Column - Main Content */}
-          <div className="space-y-6">
-
-            {/* Mail Inbox Section */}
-            <Card>
-              <CardHeader>
-                <div className="flex flex-col sm:flex-row sm:items-center justify-between gap-4">
-                  <div className="flex flex-col gap-2">
-                    <div className="flex items-center gap-3">
-                      <Mail className="h-5 w-5 text-primary" />
-                      <CardTitle>Mail Inbox</CardTitle>
-                      <Badge variant="secondary">{totalItems} items</Badge>
-                      {mailLoading && <RefreshCw className="h-4 w-4 animate-spin" />}
-                    </div>
-                    <p className="text-sm text-muted-foreground hidden sm:block">
-                      Click on any mail item to view full details and scans
-                    </p>
-                  </div>
-
-                  {/* Bulk Actions - Show when items selected */}
-                  {isSomeSelected && (
-                    <div className="flex flex-wrap items-center gap-2">
-                      <Badge variant="default" className="text-sm">
-                        {selectedMail.length} selected
-                      </Badge>
-                      <Button size="sm" variant="outline">
-                        <Download className="h-4 w-4 mr-2" />
-                        Download Selected
-                      </Button>
-                      <Button size="sm" variant="default" onClick={() => handleRequestForwarding()}>
-                        <Truck className="h-4 w-4 mr-2" />
-                        Request Forwarding
-                      </Button>
-                    </div>
-                  )}
-=======
           </CardHeader>
           <CardContent>
             {/* Search and Filter */}
@@ -950,7 +491,6 @@
                 <div className="text-center py-8">
                   <RefreshCw className="h-6 w-6 animate-spin mx-auto mb-2 text-primary" />
                   <p className="text-muted-foreground">Loading mail items...</p>
->>>>>>> 850784a6
                 </div>
               ) : mailError ? (
                 <Alert>
@@ -972,123 +512,6 @@
                       selectedMail.includes(item.id.toString()) ? 'bg-primary/5 border-primary/50' : 'bg-card'
                     }`}
                   >
-<<<<<<< HEAD
-                    {isAllSelected ? (
-                      <>
-                        <CheckSquare className="h-4 w-4 mr-2 text-primary" />
-                        Deselect All ({mailItems.length})
-                      </>
-                    ) : (
-                      <>
-                        <Square className="h-4 w-4 mr-2" />
-                        Select All ({mailItems.length})
-                      </>
-                    )}
-                  </Button>
-                </div>
-
-                {/* Error State */}
-                {mailError ? (
-                  <div className="px-6 py-12 text-center">
-                    <AlertCircle className="h-12 w-12 mx-auto mb-4 text-destructive opacity-50" />
-                    <h3 className="font-medium mb-2">Failed to load mail</h3>
-                    <p className="text-sm text-muted-foreground mb-4">
-                      {mailError.message}
-                    </p>
-                    <Button onClick={() => refreshMail()}>
-                      <RefreshCw className="h-4 w-4 mr-2" />
-                      Try Again
-                    </Button>
-                  </div>
-                ) : mailItems.length === 0 ? (
-                  /* Empty State */
-                  <div className="px-6 py-12 text-center">
-                    <Mail className="h-12 w-12 mx-auto mb-4 text-muted-foreground opacity-50" />
-                    <h3 className="font-medium mb-2">No mail yet</h3>
-                    <p className="text-sm text-muted-foreground">
-                      Your mail will appear here when it arrives at your virtual address
-                    </p>
-                  </div>
-                ) : (
-                  <MailManagement
-                    mailItems={mailItems}
-                    onRefresh={refreshMail}
-                    onOpen={onOpen}
-                    onDownload={onDownload}
-                    onForward={handleRequestForwarding}
-                    formatScannedDate={formatScannedDate}
-                  />
-                )}
-              </CardContent>
-            </Card>
-
-            {/* Free Forwarding Notice */}
-            <Alert className="border-primary/30 bg-primary/5">
-              <AlertCircle className="h-4 w-4 text-primary" />
-              <AlertDescription>
-                <strong className="text-foreground">Free Forwarding:</strong> All mail from HMRC and Companies House is forwarded to you at no extra charge. Select these items and use "Request Forwarding" to process them.
-              </AlertDescription>
-            </Alert>
-
-            {/* Bulk Actions Notice - Mobile */}
-            {isSomeSelected && (
-              <Card className="sm:hidden border-primary/30 bg-primary/5">
-                <CardContent className="p-4">
-                  <div className="flex items-center justify-between gap-3 mb-3">
-                    <div className="flex items-center gap-2">
-                      <CheckSquare className="h-4 w-4 text-primary" />
-                      <span className="font-medium">{selectedMail.length} items selected</span>
-                    </div>
-                    <Button size="sm" variant="ghost" onClick={() => setSelectedMail([])}>
-                      Clear
-                    </Button>
-                  </div>
-
-                  <div className="grid grid-cols-1 gap-2">
-                    <Button size="default" variant="outline" className="w-full h-10">
-                      <Download className="h-4 w-4 mr-2" />
-                      Download Selected ({selectedMail.length})
-                    </Button>
-                    <Button size="default" variant="default" className="w-full h-10" onClick={() => handleRequestForwarding()}>
-                      <Truck className="h-4 w-4 mr-2" />
-                      Request Forwarding
-                    </Button>
-                  </div>
-                </CardContent>
-              </Card>
-            )}
-
-            {/* Help Text */}
-            <div className="text-center py-6 space-y-2">
-              <p className="text-sm text-muted-foreground">
-                Need help? Visit our <button onClick={() => onNavigate('help')} className="text-primary hover:underline">Help Center</button> or <button onClick={() => onNavigate('dashboard-support')} className="text-primary hover:underline">Contact Support</button>
-              </p>
-            </div>
-          </div>
-
-          {/* Right Column - Virtual Address Sidebar */}
-          <aside className="lg:sticky lg:top-20 lg:self-start">
-            <Card className="border-0">
-              <CardHeader className="pb-3 border border-primary/20 rounded-lg">
-                <div className="flex items-center gap-2">
-                  <div className="p-1.5 bg-primary/10 rounded-lg">
-                    <Building2 className="h-4 w-4 text-primary" />
-                  </div>
-                  <div className="flex-1 min-w-0">
-                    <CardTitle className="text-sm truncate">Your Virtual Business Address</CardTitle>
-                  </div>
-                </div>
-              </CardHeader>
-              <CardContent className="space-y-3 pt-3">
-                {/* Address Display */}
-                <div className="bg-muted/50 rounded-lg p-2.5 space-y-0.5">
-                  <p className="text-xs font-medium">{virtualAddress.line1}</p>
-                  <p className="text-xs font-medium">{virtualAddress.line2}</p>
-                  <p className="text-xs font-medium">{virtualAddress.city}</p>
-                  <p className="text-xs font-medium">{virtualAddress.postcode}</p>
-                  <p className="text-xs font-medium">{virtualAddress.country}</p>
-                </div>
-=======
                     <div className="flex items-center gap-4">
                       <button
                         onClick={() => handleMailSelect(item.id)}
@@ -1151,7 +574,6 @@
           </CardContent>
         </Card>
       </div>
->>>>>>> 850784a6
 
       {/* Modals */}
       {showPDFModal && selectedMailForPDF && (
@@ -1164,22 +586,6 @@
         />
       )}
 
-<<<<<<< HEAD
-        </div>
-      </main>
-
-      {/* PDF Viewer Modal */}
-      <PDFViewerModal
-        isOpen={showPDFModal}
-        onClose={() => setShowPDFModal(false)}
-        mailItemId={selectedMailForPDF?.id ? Number(selectedMailForPDF.id) : null}
-        mailItemSubject={selectedMailForPDF?.subject || 'Mail Preview'}
-        useBlobFallback
-      />
-
-      {/* Forwarding Confirmation Modal */}
-=======
->>>>>>> 850784a6
       {showForwardingConfirmation && selectedMailForForwarding && (
         <ForwardingConfirmationModal
           mailItem={selectedMailForForwarding}
